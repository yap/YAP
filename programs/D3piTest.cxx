#include "logging.h"
INITIALIZE_EASYLOGGINGPP

// #include "DataSet.h"
// #include "DataPoint.h"

<<<<<<< HEAD
//#include <TLorentzVector.h>
=======
#include "ParticleCombination.h"
#include "ParticleIndex.h"

#include <iostream>
#include <memory>
#include <vector>

// #include <TLorentzVector.h>
>>>>>>> c244911a

int main( int argc, char** argv)
{

    // FSP's
    std::shared_ptr<yap::ParticleCombination> pi1 = std::make_shared<yap::ParticleCombination>(0);
    std::shared_ptr<yap::ParticleCombination> pi2 = std::make_shared<yap::ParticleCombination>(1);
    std::shared_ptr<yap::ParticleCombination> pi3 = std::make_shared<yap::ParticleCombination>(2);
    std::shared_ptr<yap::ParticleCombination> pi4 = std::make_shared<yap::ParticleCombination>(3);

    std::shared_ptr<yap::ParticleCombination> rho1 = std::make_shared<yap::ParticleCombination>();
    rho1->addDaughter(pi1);
    rho1->addDaughter(pi4);

    std::shared_ptr<yap::ParticleCombination> rho2 = std::make_shared<yap::ParticleCombination>();
    rho2->addDaughter(pi2);
    rho2->addDaughter(pi3);

    std::shared_ptr<yap::ParticleCombination> D1 = std::make_shared<yap::ParticleCombination>();
    D1->addDaughter(rho1);
    D1->addDaughter(rho2);

    std::shared_ptr<yap::ParticleCombination> pi22 = std::make_shared<yap::ParticleCombination>(1);
    std::shared_ptr<yap::ParticleCombination> pi32 = std::make_shared<yap::ParticleCombination>(2);


    std::shared_ptr<yap::ParticleCombination> rho3 = std::make_shared<yap::ParticleCombination>();
    rho3->addDaughter(pi22);
    rho3->addDaughter(pi32);

    std::shared_ptr<yap::ParticleCombination> D2 = std::make_shared<yap::ParticleCombination>();
    D2->addDaughter(rho1);
    D2->addDaughter(rho3);

    std::cout << (*D1 == *D2) << std::endl;


    for (unsigned i = 0; i < D1->indices().size(); ++i)
        std::cout << i << "\t" << static_cast<unsigned>(D1->indices()[i]) << std::endl;

    for (unsigned i = 0; i < D1->daughters().size(); ++i) {
        std::cout << i << std::flush;
        std::shared_ptr<yap::ParticleCombination> d = D1->daughters()[i].lock();
        for (unsigned j = 0; j < d->indices().size(); ++j)
            std::cout << "\t" << static_cast<unsigned>(d->indices()[j]) << std::flush;
        std::cout << std::endl;
    }

    // std::vector<TLorentzVector> P;
    // P.push_back(TLorentzVector(0, 1, 2, 3));
    // P.push_back(TLorentzVector(1, 2, 3, 0));
    // P.push_back(TLorentzVector(2, 3, 0, 1));
    // P.push_back(TLorentzVector(3, 0, 1, 2));

    // yap::DataSet DS;
    // DS.addDataPoint(yap::DataPoint(P)); // move

    // yap::DataPoint D(P);
    // DS.addDataPoint(D);         // copy and move
    // DS.addDataPoint(std::move(D)); // move

    // P.pop_back();
    // DS.addDataPoint(yap::DataPoint(P)); // fail



}<|MERGE_RESOLUTION|>--- conflicted
+++ resolved
@@ -1,12 +1,6 @@
 #include "logging.h"
 INITIALIZE_EASYLOGGINGPP
 
-// #include "DataSet.h"
-// #include "DataPoint.h"
-
-<<<<<<< HEAD
-//#include <TLorentzVector.h>
-=======
 #include "ParticleCombination.h"
 #include "ParticleIndex.h"
 
@@ -14,8 +8,6 @@
 #include <memory>
 #include <vector>
 
-// #include <TLorentzVector.h>
->>>>>>> c244911a
 
 int main( int argc, char** argv)
 {
