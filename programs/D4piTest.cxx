#include "ParticleFactory.h"
//#include "SpinAmplitude.h"
//#include "Resonance.h"

#include <assert.h>
#include <iostream>

#include "logging.h"
INITIALIZE_EASYLOGGINGPP

int main( int argc, char** argv)
{
    yap::ParticleFactory factory("evt.pdl");

    // final state particles
    yap::FinalStateParticle* piPlus = factory.createFinalStateParticle(211);
    yap::FinalStateParticle* piMinus = factory.createFinalStateParticle(-211);

    // initial state particle
    double radialSize = 1.;
    yap::InitialStateParticle* D = factory.createInitialStateParticle(421, radialSize);


    // rho rho
    yap::Resonance* rho = factory.createResonanceBreitWigner(113, radialSize);
    factory.createChannel(rho, piPlus, piMinus, 1);

    factory.createChannel(D, rho, rho, 0);
    factory.createChannel(D, rho, rho, 1);
    factory.createChannel(D, rho, rho, 2);

    // omega omega
    yap::Resonance* omega = factory.createResonanceBreitWigner(223, radialSize);
    factory.createChannel(omega, piPlus, piMinus, 1);

    factory.createChannel(D, omega, omega, 0);
    factory.createChannel(D, omega, omega, 1);
    factory.createChannel(D, omega, omega, 2);

    // rho omega
    factory.createChannel(D, rho, omega, 0);
    factory.createChannel(D, rho, omega, 1);
    factory.createChannel(D, rho, omega, 2);


    // a_1 channels
    yap::Resonance* sigma = factory.createResonanceBreitWigner(9000221, radialSize);
    factory.createChannel(sigma, piPlus, piMinus, 0);

    yap::Resonance* a_1 = factory.createResonanceBreitWigner(20213, radialSize);
    factory.createChannel(a_1, sigma, piPlus, 1);

    factory.createChannel(a_1, rho, piPlus, 0); // S-wave
    factory.createChannel(a_1, rho, piPlus, 1); // not in Focus model
    factory.createChannel(a_1, rho, piPlus, 2); // D-wave

    factory.createChannel(D, a_1, piMinus, 1);


    // R pi pi channels
    //yap::Resonance* f_0_980 = factory.createResonanceBreitWigner(9000221, radialSize);
    //factory.createChannel(f_0_980, piPlus, piMinus, 0);



<<<<<<< HEAD
  assert(D->consistent());
  D->optimizeSpinAmplitudeSharing();
  assert(D->consistent());

  D->printDecayChain();
=======
    /*std::cout << piPlus->quantumNumbers();
    std::cout << rho->quantumNumbers();
    std::cout << omega->quantumNumbers();*/

    assert(D->consistent());
    D->optimizeSpinAmplitudeSharing();
    assert(D->consistent());

    //std::cout << "rho " << rho->quantumNumbers();
    D->printDecayChain();
>>>>>>> 958e47c1

    std::cout << "alright! \n";
}<|MERGE_RESOLUTION|>--- conflicted
+++ resolved
@@ -62,25 +62,13 @@
     //factory.createChannel(f_0_980, piPlus, piMinus, 0);
 
 
-
-<<<<<<< HEAD
-  assert(D->consistent());
-  D->optimizeSpinAmplitudeSharing();
-  assert(D->consistent());
-
-  D->printDecayChain();
-=======
-    /*std::cout << piPlus->quantumNumbers();
-    std::cout << rho->quantumNumbers();
-    std::cout << omega->quantumNumbers();*/
-
+    // consistency and optimizations
     assert(D->consistent());
     D->optimizeSpinAmplitudeSharing();
     assert(D->consistent());
 
-    //std::cout << "rho " << rho->quantumNumbers();
     D->printDecayChain();
->>>>>>> 958e47c1
+
 
     std::cout << "alright! \n";
 }