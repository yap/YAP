/*  YAP - Yet another PWA toolkit
    Copyright 2015, Technische Universitaet Muenchen,
    Authors: Daniel Greenwald, Johannes Rauch

    This program is free software: you can redistribute it and/or modify
    it under the terms of the GNU General Public License as published by
    the Free Software Foundation, either version 3 of the License, or
    (at your option) any later version.

    This program is distributed in the hope that it will be useful,
    but WITHOUT ANY WARRANTY; without even the implied warranty of
    MERCHANTABILITY or FITNESS FOR A PARTICULAR PURPOSE.  See the
    GNU General Public License for more details.

    You should have received a copy of the GNU General Public License
    along with this program.  If not, see <http://www.gnu.org/licenses/>.
 */

#ifndef yap_BlattWeisskopf_h
#define yap_BlattWeisskopf_h

#include "DataAccessor.h"

namespace yap {

class BlattWeisskopf : public DataAccessor
{
public:
    BlattWeisskopf();
    ~BlattWeisskopf();

<<<<<<< HEAD
    virtual Amp amplitude(DataPoint& d);
    virtual bool checkConsistency() const;
=======
  virtual Amp amplitude(DataPoint& d);
  virtual bool consistent() const;
>>>>>>> feef51b9

};

}

#endif<|MERGE_RESOLUTION|>--- conflicted
+++ resolved
@@ -29,13 +29,8 @@
     BlattWeisskopf();
     ~BlattWeisskopf();
 
-<<<<<<< HEAD
     virtual Amp amplitude(DataPoint& d);
-    virtual bool checkConsistency() const;
-=======
-  virtual Amp amplitude(DataPoint& d);
-  virtual bool consistent() const;
->>>>>>> feef51b9
+    virtual bool consistent() const;
 
 };
 
