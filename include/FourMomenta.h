/*  YAP - Yet another PWA toolkit
    Copyright 2015, Technische Universitaet Muenchen,
    Authors: Daniel Greenwald, Johannes Rauch

    This program is free software: you can redistribute it and/or modify
    it under the terms of the GNU General Public License as published by
    the Free Software Foundation, either version 3 of the License, or
    (at your option) any later version.

    This program is distributed in the hope that it will be useful,
    but WITHOUT ANY WARRANTY; without even the implied warranty of
    MERCHANTABILITY or FITNESS FOR A PARTICULAR PURPOSE.  See the
    GNU General Public License for more details.

    You should have received a copy of the GNU General Public License
    along with this program.  If not, see <http://www.gnu.org/licenses/>.
 */

/// \file

#ifndef yap_FourMomenta_
#define yap_FourMomenta_

#include "CachedDataValue.h"
#include "ParticleCombination.h"
#include "StaticDataAccessor.h"

#include <TLorentzVector.h>

namespace yap {

class DataPoint;

/// \class FourMomenta
/// \brief Stores and gives access to four-momenta and invariant masses
/// \author Johannes Rauch, Daniel Greenwald
///
/// The final-state particles must have indices corresponding to number;
/// initial state must also exist in entries

class FourMomenta : public StaticDataAccessor
{
public:

    /// Constructor
    FourMomenta();

    /// Find ISP in set and store index location
    /// Fill FinalStateParticleM_ and FinalStateParticleM2_
    void prepare();

    /// check consistency
    bool consistent() const;

    /// Fill 4-momenta
    virtual void calculate(DataPoint& d) override;

    /// Access 4-momenutm (const)
    /// \param d DataPoint to get data from
    /// \param pc ParticleCombination to return 4-momentum of
    const TLorentzVector& p(const DataPoint& d, const std::shared_ptr<const ParticleCombination>& pc)
    {
        if (pc->isFinalStateParticle())
            return d.FSPFourMomenta_[pc->indices()[0]];
        return d.FourMomenta_[symmetrizationIndex(pc)];
    }

    /// Access invariant mass squared
    /// \param d DataPoint to get data from
    /// \param pc ParticleCombination to return squared mass of
    double m2(const DataPoint& d, const std::shared_ptr<const ParticleCombination>& pc) const
    { return pow(m(d, pc), 2); }

    /// Access invariant mass
    /// \param d DataPoint to get data from
    /// \param pc ParticleCombination to return mass of
    double m(const DataPoint& d, const std::shared_ptr<const ParticleCombination>& pc) const
    {
        if (pc->isFinalStateParticle())
            return FinalStateParticleM_[pc->indices()[0]]->value();
        return M_->value(d, symmetrizationIndex(pc));
    }

    /// Access initial-state 4-momentum (const)
    /// \param d DataPoint to get data from
    const TLorentzVector& initialStateMomentum(const DataPoint& d)
    { return p(d, InitialStatePC_); }

    /// \name Dalitz coordinate stuff
    /// @{

    /// get pair masses
    std::map<std::shared_ptr<const ParticleCombination>, double> pairMasses(const DataPoint& d) const;

    /// get pair masses squared
    std::map<std::shared_ptr<const ParticleCombination>, double> pairMassSquares(const DataPoint& d) const;

    /// set masses
    /// also calculate remaining masses and final-state 4-momenta
    /// \return if masses form a complete set and are in phase space
    bool setMasses(DataPoint& d, std::map<std::shared_ptr<const ParticleCombination>, double> m);

    /// set masses squared
    /// also calculate remaining masses and final-state 4-momenta
    /// \return if masses form a complete set and are in phase space
    bool setMassSquares(DataPoint& d, std::map<std::shared_ptr<const ParticleCombination>, double> m2);

    /// @}

    std::shared_ptr<RealCachedDataValue> masses()
    { return M_; }

protected:

    /// set all masses to -1 (except FinalStateParticleM_)
    void resetMasses(DataPoint& d);

    /// calculate all masses from a complete set of masses
    /// \return if successful
    bool calculateMissingMasses(DataPoint& d);

    /// calculate four-momenta from squared invariant masses
    /// with the following convention for three-momenta:\n
    /// p1 defines +z direction
    /// p1 x p2 defines +y direction
    std::vector<TLorentzVector> calculateFourMomenta(const DataPoint& d) const;

    /// \return set of all pair particle combinations, without duplicates
    ParticleCombinationVector pairParticleCombinations() const;

    /// Symmetrization index of initial state
    std::shared_ptr<const ParticleCombination> InitialStatePC_;

    /// \todo Perhaps find better way than storing FinalStatePC, RecoilPC, and PairPC.

    /// Final-state particle PCs
    ParticleCombinationVector FinalStatePC_;

    /// Symmetrization indices for recoil against each final-state particle,
    /// index in vector is FSP index
    ParticleCombinationVector RecoilPC_;

    /// Symmetrization indices for pairs of particles
    std::vector<ParticleCombinationVector> PairPC_;

<<<<<<< HEAD
    /// invariant mass of particle combinations [GeV]
    RealCachedDataValue M_;
=======
    /// mass [GeV]
    std::shared_ptr<RealCachedDataValue> M_;
>>>>>>> 0c5a0848

    /// masses of the final state particles
    std::vector<std::shared_ptr<RealParameter> > FinalStateParticleM_;

};

}
#endif
<|MERGE_RESOLUTION|>--- conflicted
+++ resolved
@@ -143,13 +143,8 @@
     /// Symmetrization indices for pairs of particles
     std::vector<ParticleCombinationVector> PairPC_;
 
-<<<<<<< HEAD
     /// invariant mass of particle combinations [GeV]
-    RealCachedDataValue M_;
-=======
-    /// mass [GeV]
     std::shared_ptr<RealCachedDataValue> M_;
->>>>>>> 0c5a0848
 
     /// masses of the final state particles
     std::vector<std::shared_ptr<RealParameter> > FinalStateParticleM_;
