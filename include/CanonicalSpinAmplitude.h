--- conflicted
+++ resolved
@@ -28,11 +28,7 @@
 namespace yap {
 
 class InitialStateParticle;
-<<<<<<< HEAD
-class DecayingParticle;
-=======
-class ParticleCombination;
->>>>>>> d411e730
+class ParticlesCombination;
 
 /// \class CanonicalSpinAmplitude
 /// \brief Class implementing a canonical spin amplitude, i.e. with defined relative angular momentum.
