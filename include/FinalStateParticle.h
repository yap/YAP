--- conflicted
+++ resolved
@@ -76,14 +76,7 @@
     /// add symmetrizationIndex to SymmetrizationIndices_
     void addSymmetrizationIndex(std::shared_ptr<const ParticleCombination> c);
 
-<<<<<<< HEAD
-    /// PDG code of the particle
-    int PDGCode_;
-
     std::vector<std::shared_ptr<const ParticleCombination> > SymmetrizationIndices_;
-=======
-    std::vector<std::shared_ptr<ParticleCombination> > SymmetrizationIndices_;
->>>>>>> 7094f40e
 
 };
 
