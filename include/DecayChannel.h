--- conflicted
+++ resolved
@@ -33,44 +33,26 @@
 class DecayChannel : public DataAccessor
 {
 public:
-<<<<<<< HEAD
-    DecayChannel(Particle& daughterA, Particle& daughterB, unsigned int L, SpinAmplitude& spinAmplitude);
+    DecayChannel(Particle* daughterA, Particle* daughterB, unsigned int L, SpinAmplitude& spinAmplitude);
     ~DecayChannel() {;}
 
     virtual Amp amplitude(DataPoint& d);
-    virtual bool checkConsistency() const;
+    virtual bool consistent() const;
 
-    const Daughters& getDaughters() const {return daughters_;}
-    const Particle& getDaughter(unsigned int i);
+    const Daughters& daughters() const {return Daughters_;}
+    const Particle* daughter(unsigned int i) const {return Daughters_.at(i);}
+    const Particle* daughterA() const {return Daughters_[0];}
+    const Particle* daughterB() const {return Daughters_[1];}
+
+    unsigned char l() const {return L_;}
+    const SpinAmplitude& spinAmplitude() const {return SpinAmplitude_;}
 
 private:
-    Daughters daughters_;
-    unsigned int L_; /// relative angular momentum between daughters
-    BlattWeisskopf blattWeisskopf_;
-    SpinAmplitude& spinAmplitude_; /// SpinAmplitude can be shared between several DecayChannels
-    Amp freeAmplitude_;
-=======
-  DecayChannel(Particle* daughterA, Particle* daughterB, unsigned int L, SpinAmplitude& spinAmplitude);
-  ~DecayChannel() {;}
-
-  virtual Amp amplitude(DataPoint& d);
-  virtual bool consistent() const;
-
-  const Daughters& daughters() const {return Daughters_;}
-  const Particle* daughter(unsigned int i) const {return Daughters_.at(i);}
-  const Particle* daughterA() const {return Daughters_[0];}
-  const Particle* daughterB() const {return Daughters_[1];}
-
-  unsigned char l() const {return L_;}
-  const SpinAmplitude& spinAmplitude() const {return SpinAmplitude_;}
-
-private:
-  Daughters Daughters_;
-  unsigned char L_; /// relative angular momentum between daughters
-  BlattWeisskopf BlattWeisskopf_;
-  SpinAmplitude& SpinAmplitude_; /// SpinAmplitude can be shared between several DecayChannels
-  Amp FreeAmplitude_;
->>>>>>> feef51b9
+    Daughters Daughters_;
+    unsigned char L_; /// relative angular momentum between daughters
+    BlattWeisskopf BlattWeisskopf_;
+    SpinAmplitude& SpinAmplitude_; /// SpinAmplitude can be shared between several DecayChannels
+    Amp FreeAmplitude_;
 };
 
 }
