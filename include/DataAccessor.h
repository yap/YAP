/*  YAP - Yet another PWA toolkit
    Copyright 2015, Technische Universitaet Muenchen,
    Authors: Daniel Greenwald, Johannes Rauch

    This program is free software: you can redistribute it and/or modify
    it under the terms of the GNU General Public License as published by
    the Free Software Foundation, either version 3 of the License, or
    (at your option) any later version.

    This program is distributed in the hope that it will be useful,
    but WITHOUT ANY WARRANTY; without even the implied warranty of
    MERCHANTABILITY or FITNESS FOR A PARTICULAR PURPOSE.  See the
    GNU General Public License for more details.

    You should have received a copy of the GNU General Public License
    along with this program.  If not, see <http://www.gnu.org/licenses/>.
 */

/// \file

#ifndef yap_DataAccessor_h
#define yap_DataAccessor_h

#include "Amp.h"
#include "DataPoint.h"

namespace yap {

/// \name DataAccessor
/// \brief Base class for all objects accessing DataPoint's
/// \author Johannes Rauch, Daniel Greenwald

class DataAccessor
{
public:

    /// \name Constructors, destructor, & operators
    /// @{

    /// Default constructor
    DataAccessor();

/*    /// Copy constructor
    DataAccessor(const DataAccessor& other);

<<<<<<< HEAD
    /// Move constructor
    DataAccessor(DataAccessor&& other);

    /// Destructor
    virtual ~DataAccessor() {;}

    /// Move assignment operator
    DataAccessor& operator=(DataAccessor&& rhs);
*/
=======
    // Defaulted move constructor
    // Defaulted destructor
    // Defaulted move assignment operator

>>>>>>> ecbdf9d9
    /// @}

    virtual Amp amplitude(DataPoint& d) = 0;
    virtual bool consistent() const = 0;

    unsigned int index() const {return Index_;}

protected:
    bool Recalculate_; ///

private:
    unsigned Index_; /// storage index used in DataPoint. Must be unique.

    static unsigned GlobalIndex;
};

}

#endif<|MERGE_RESOLUTION|>--- conflicted
+++ resolved
@@ -40,25 +40,13 @@
     /// Default constructor
     DataAccessor();
 
-/*    /// Copy constructor
+    /// Copy constructor
     DataAccessor(const DataAccessor& other);
 
-<<<<<<< HEAD
-    /// Move constructor
-    DataAccessor(DataAccessor&& other);
-
-    /// Destructor
-    virtual ~DataAccessor() {;}
-
-    /// Move assignment operator
-    DataAccessor& operator=(DataAccessor&& rhs);
-*/
-=======
     // Defaulted move constructor
     // Defaulted destructor
     // Defaulted move assignment operator
 
->>>>>>> ecbdf9d9
     /// @}
 
     virtual Amp amplitude(DataPoint& d) = 0;
