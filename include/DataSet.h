/*  YAP - Yet another PWA toolkit
    Copyright 2015, Technische Universitaet Muenchen,
    Authors: Daniel Greenwald, Johannes Rauch

    This program is free software: you can redistribute it and/or modify
    it under the terms of the GNU General Public License as published by
    the Free Software Foundation, either version 3 of the License, or
    (at your option) any later version.

    This program is distributed in the hope that it will be useful,
    but WITHOUT ANY WARRANTY; without even the implied warranty of
    MERCHANTABILITY or FITNESS FOR A PARTICULAR PURPOSE.  See the
    GNU General Public License for more details.

    You should have received a copy of the GNU General Public License
    along with this program.  If not, see <http://www.gnu.org/licenses/>.
 */

#ifndef yap_DataSet_h
#define yap_DataSet_h

#include "DataPoint.h"

namespace yap {

class DataSet
{
public:
    DataSet();
    ~DataSet();

private:
<<<<<<< HEAD
    std::vector<DataPoint> dataPoints_;
=======
  std::vector<DataPoint> DataPoints_;
>>>>>>> feef51b9
};

}

#endif<|MERGE_RESOLUTION|>--- conflicted
+++ resolved
@@ -30,11 +30,7 @@
     ~DataSet();
 
 private:
-<<<<<<< HEAD
-    std::vector<DataPoint> dataPoints_;
-=======
-  std::vector<DataPoint> DataPoints_;
->>>>>>> feef51b9
+    std::vector<DataPoint> DataPoints_;
 };
 
 }
