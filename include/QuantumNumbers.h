--- conflicted
+++ resolved
@@ -38,7 +38,6 @@
     /// @{
 
     /// Constructor
-<<<<<<< HEAD
     QuantumNumbers(unsigned char twoJ = 0, char P = 0, char C = 0, unsigned char twoI = 0, char G = 0, char Q = 0);
 
     /// IJPQ constructor
@@ -49,9 +48,6 @@
 
     /// check consistency
     bool consistent() const;
-=======
-    QuantumNumbers(unsigned char twoJ, signed char P, signed char C, signed char I, signed char G);
->>>>>>> 78301911
 
     /// \name Getters
     /// @{
@@ -72,7 +68,6 @@
     signed char C() const
     { return C_; }
 
-<<<<<<< HEAD
     /// \return Isospin * 2
     unsigned char twoI() const
     { return TwoI_; }
@@ -80,11 +75,6 @@
     /// \return Isospin
     double I() const
     { return TwoI_ * 0.5; }
-=======
-    /// \return isospin
-    signed char I() const
-    { return I_; }
->>>>>>> 78301911
 
     /// \return G-parity
     signed char G() const
@@ -127,13 +117,8 @@
     /// C-parity
     signed char C_;
 
-<<<<<<< HEAD
     /// Isospin * 2
     unsigned char TwoI_;
-=======
-    /// Isospin
-    signed char I_;
->>>>>>> 78301911
 
     /// G-parity
     signed char G_;
