/*  YAP - Yet another PWA toolkit
    Copyright 2015, Technische Universitaet Muenchen,
    Authors: Daniel Greenwald, Johannes Rauch

    This program is free software: you can redistribute it and/or modify
    it under the terms of the GNU General Public License as published by
    the Free Software Foundation, either version 3 of the License, or
    (at your option) any later version.

    This program is distributed in the hope that it will be useful,
    but WITHOUT ANY WARRANTY; without even the implied warranty of
    MERCHANTABILITY or FITNESS FOR A PARTICULAR PURPOSE.  See the
    GNU General Public License for more details.

    You should have received a copy of the GNU General Public License
    along with this program.  If not, see <http://www.gnu.org/licenses/>.
 */

#ifndef yap_QuantumNumbers_h
#define yap_QuantumNumbers_h

namespace yap {

/// \class QuantumNumbers
/// \brief Quantum numbers of a Particle
/// \author Johannes Rauch

class QuantumNumbers
{
public:
<<<<<<< HEAD
    QuantumNumbers();
    ~QuantumNumbers();

    //! Checks equality of QuantumNumbers
    friend bool operator== (const QuantumNumbers& lhs, const QuantumNumbers& rhs);
    //! returns NOT ==
    friend bool operator!= (const QuantumNumbers& lhs, const QuantumNumbers& rhs)
    {return !(lhs == rhs);}
=======
  QuantumNumbers(unsigned char J, char P, char C, char I, char G) :
    J_(J), P_(P), C_(C), I_(I), G_(G) {;}
  ~QuantumNumbers();

  unsigned char J() const {return J_;}
  char P() const {return P_;}
  char C() const {return C_;}
  char I() const {return I_;}
  char G() const {return G_;}

  //! Checks equality of QuantumNumbers
  friend bool operator== (const QuantumNumbers& lhs, const QuantumNumbers& rhs);
  //! returns NOT ==
  friend bool operator!= (const QuantumNumbers& lhs, const QuantumNumbers& rhs)
    {return !(lhs==rhs);}
>>>>>>> feef51b9

private:
    unsigned char J_; /// Spin
    char P_; /// Parity
    char C_; /// C-parity
    char I_; /// Isospin-parity
    char G_; /// G-parity
};

}

#endif<|MERGE_RESOLUTION|>--- conflicted
+++ resolved
@@ -28,32 +28,21 @@
 class QuantumNumbers
 {
 public:
-<<<<<<< HEAD
-    QuantumNumbers();
+    QuantumNumbers(unsigned char J, char P, char C, char I, char G) :
+        J_(J), P_(P), C_(C), I_(I), G_(G) {;}
     ~QuantumNumbers();
+
+    unsigned char J() const {return J_;}
+    char P() const {return P_;}
+    char C() const {return C_;}
+    char I() const {return I_;}
+    char G() const {return G_;}
 
     //! Checks equality of QuantumNumbers
     friend bool operator== (const QuantumNumbers& lhs, const QuantumNumbers& rhs);
     //! returns NOT ==
     friend bool operator!= (const QuantumNumbers& lhs, const QuantumNumbers& rhs)
     {return !(lhs == rhs);}
-=======
-  QuantumNumbers(unsigned char J, char P, char C, char I, char G) :
-    J_(J), P_(P), C_(C), I_(I), G_(G) {;}
-  ~QuantumNumbers();
-
-  unsigned char J() const {return J_;}
-  char P() const {return P_;}
-  char C() const {return C_;}
-  char I() const {return I_;}
-  char G() const {return G_;}
-
-  //! Checks equality of QuantumNumbers
-  friend bool operator== (const QuantumNumbers& lhs, const QuantumNumbers& rhs);
-  //! returns NOT ==
-  friend bool operator!= (const QuantumNumbers& lhs, const QuantumNumbers& rhs)
-    {return !(lhs==rhs);}
->>>>>>> feef51b9
 
 private:
     unsigned char J_; /// Spin
