/*  YAP - Yet another PWA toolkit
    Copyright 2015, Technische Universitaet Muenchen,
    Authors: Daniel Greenwald, Johannes Rauch

    This program is free software: you can redistribute it and/or modify
    it under the terms of the GNU General Public License as published by
    the Free Software Foundation, either version 3 of the License, or
    (at your option) any later version.

    This program is distributed in the hope that it will be useful,
    but WITHOUT ANY WARRANTY; without even the implied warranty of
    MERCHANTABILITY or FITNESS FOR A PARTICULAR PURPOSE.  See the
    GNU General Public License for more details.

    You should have received a copy of the GNU General Public License
    along with this program.  If not, see <http://www.gnu.org/licenses/>.
 */

/// \file

#ifndef yap_InitialStateParticle_h
#define yap_InitialStateParticle_h

#include "DataSet.h"
#include "DecayingParticle.h"
#include "FourMomenta.h"
#include "HelicityAngles.h"
#include "MeasuredBreakupMomenta.h"

#include <complex>
#include <memory>
#include <vector>

namespace yap {

class DataPartitionBase;

/// \class InitialStateParticle
/// \brief Class implementing an initial state particle.
/// \author Johannes Rauch, Daniel Greenwald
/// \ingroup Particle

class InitialStateParticle : public DecayingParticle
{
public:

    /// \name Constructor, destructor, clone
    /// @{

    /// Constructor
    InitialStateParticle(const QuantumNumbers& q, double mass, std::string name, double radialSize);

    /// Destructor
    ~InitialStateParticle();

    /// @}

    /// \name InitialStateParticle friends
    /// @{

    friend class DataAccessor;
    friend class AmplitudeComponent;
    friend void DecayingParticle::optimizeSpinAmplitudeSharing();

    /// @}

<<<<<<< HEAD
    /// \name Amplitude-related
    /// @{

    /// inherit std::complex<double> DecayingParticle::amplitude(DataPoint& d, const std::shared_ptr<const ParticleCombination>& pc, unsigned dataPartitionIndex) const
    using DecayingParticle::amplitude;

    /// \return amplitude with a sum over all particle combinations
    std::complex<double> DecayingParticle::amplitude(DataPoint& d, unsigned dataPartitionIndex) const;

    /// \return ln(|amplitude|^2), with sum over all particle combinations in amp. calculation
    double DecayingParticle::logOfSquaredAmplitude(DataPoint& d, unsigned dataPartitionIndex) const
        { return log(norm(amplitude(d, dataPartitionIndex))); }

    /// \return The sum of the squares of the amplitudes evaluated over the data partition
    /// \param D Pointer to a #DataPartitionBase object
    double sumOfLogsOfSquaredAmplitudes(DataPartitionBase* D);

    using logOfProductOfSquaredAmplitudes = sumOfLogsOfSquaredAmplitudes;

    /// \todo remove/rename/rework!
    double logLikelihood(DataPartitionBase* D);

    /// @}
=======
    /// call before looping over all DataPartitions
    void updateGlobalCalculationStatuses();

    /// loop over a DataPartition
    /// \todo remove/rename/rework!
    double logLikelihood(DataPartitionBase* D);

    /// set all parameter flags to kUnchanged (or leave at kFixed)
    /// call after looping over ALL DataPartitions
    void setParameterFlagsToUnchanged();
>>>>>>> 30303f87

    /// Check consistency of object
    virtual bool consistent() const override;

    /// you MUST call this function after you have added all decay channels and before adding DataPoints
    bool prepare();

    /// set number of data partitions of all #CachedDataValue's
    void setNumberOfDataPartitions(unsigned n);

    /// \name Getters
    /// @{

    FourMomenta& fourMomenta()
    { return FourMomenta_; }

    const FourMomenta& fourMomenta() const
    { return FourMomenta_; }

    MeasuredBreakupMomenta& measuredBreakupMomenta()
    { return MeasuredBreakupMomenta_; }

    const MeasuredBreakupMomenta& measuredBreakupMomenta() const
    { return MeasuredBreakupMomenta_; }

    HelicityAngles& helicityAngles()
    { return HelicityAngles_; }

    const HelicityAngles& helicityAngles() const
    { return HelicityAngles_; }

    bool prepared() const
    {return Prepared_; }

    /// \return free amplitudes of DecayChannels_
    std::vector<std::shared_ptr<ComplexParameter> > freeAmplitudes() const;

    DataSet& dataSet()
    { return DataSet_; }

    /// @}

    /// \name DataPoints
    /// @{

    /// Add data point via four-momenta
    /// This method is faster since it avoids unneccessary copying of objects
    /// and resizing of the DataPoint's storage
    bool addDataPoint(const std::vector<TLorentzVector>& fourMomenta);

    /// Add data point via move
    /// \param d DataPoint to move into DataSet
    /// \return Success of action
    bool addDataPoint(DataPoint&& d);

    /// Add data point via copy
    /// \param d DataPoint to copy into DataSet
    /// \return Success of action
    bool addDataPoint(const DataPoint& d);

    /// @}

    void printDataAccessors(bool printParticleCombinations = true);

private:

    /// Set parents of symmetrization indices (recursively)
    virtual void setSymmetrizationIndexParents() override;

    /// reset all CalculationStatus'es for the dataPartitionIndex to the GlobalCalculationStatus_
    /// call before calculating the amplitude for a new dataPoint
    void resetCalculationStatuses(unsigned dataPartitionIndex);

    /// set all parameter flags to kUnchanged (or leave at kFixed)
    /// call after looping over a DataPartition
    void setCachedDataValueFlagsToUnchanged(unsigned dataPartitionIndex);

    /// add DataAccessor to set
    void addDataAccessor(DataAccessor* d);

    /// remove DataAccessor from set
    void removeDataAccessor(DataAccessor* d);

    /// add AmplitudeComponent to set
    void addAmplitudeComponent(AmplitudeComponent* d)
    { AmplitudeComponents_.insert(d); }

    /// remove AmplitudeComponent from set
    void removeAmplitudeComponent(AmplitudeComponent* d);

    void setDataAcessorIndices();

    bool Prepared_;

    /// List of all DataAccessor objects in the InitialsStateParticle and below
    std::set<DataAccessor*> DataAccessors_;

    /// List of all AmplitudeComponent objects in the InitialsStateParticle and below
    std::set<AmplitudeComponent*> AmplitudeComponents_;

    /// List of all DecayChannel objects in the InitialsStateParticle and below
    std::vector<DecayChannel*> DecayChannels_;

    /// vector of final state particles
    std::vector<FinalStateParticle*> FinalStateParticles;

    /// four momenta manager
    FourMomenta FourMomenta_;

    /// Breakup momenta manager
    MeasuredBreakupMomenta MeasuredBreakupMomenta_;

    /// helicity angles manager
    HelicityAngles HelicityAngles_;

    /// Data set
    DataSet DataSet_;

};

}

#endif<|MERGE_RESOLUTION|>--- conflicted
+++ resolved
@@ -64,7 +64,6 @@
 
     /// @}
 
-<<<<<<< HEAD
     /// \name Amplitude-related
     /// @{
 
@@ -72,23 +71,18 @@
     using DecayingParticle::amplitude;
 
     /// \return amplitude with a sum over all particle combinations
-    std::complex<double> DecayingParticle::amplitude(DataPoint& d, unsigned dataPartitionIndex) const;
+    std::complex<double> amplitude(DataPoint& d, unsigned dataPartitionIndex) const;
 
     /// \return ln(|amplitude|^2), with sum over all particle combinations in amp. calculation
-    double DecayingParticle::logOfSquaredAmplitude(DataPoint& d, unsigned dataPartitionIndex) const
-        { return log(norm(amplitude(d, dataPartitionIndex))); }
+    double logOfSquaredAmplitude(DataPoint& d, unsigned dataPartitionIndex) const
+    { return log(norm(amplitude(d, dataPartitionIndex))); }
 
     /// \return The sum of the squares of the amplitudes evaluated over the data partition
     /// \param D Pointer to a #DataPartitionBase object
     double sumOfLogsOfSquaredAmplitudes(DataPartitionBase* D);
 
-    using logOfProductOfSquaredAmplitudes = sumOfLogsOfSquaredAmplitudes;
-
-    /// \todo remove/rename/rework!
-    double logLikelihood(DataPartitionBase* D);
-
-    /// @}
-=======
+    /// @}
+
     /// call before looping over all DataPartitions
     void updateGlobalCalculationStatuses();
 
@@ -99,7 +93,6 @@
     /// set all parameter flags to kUnchanged (or leave at kFixed)
     /// call after looping over ALL DataPartitions
     void setParameterFlagsToUnchanged();
->>>>>>> 30303f87
 
     /// Check consistency of object
     virtual bool consistent() const override;
