/*  YAP - Yet another PWA toolkit
    Copyright 2015, Technische Universitaet Muenchen,
    Authors: Daniel Greenwald, Johannes Rauch

    This program is free software: you can redistribute it and/or modify
    it under the terms of the GNU General Public License as published by
    the Free Software Foundation, either version 3 of the License, or
    (at your option) any later version.

    This program is distributed in the hope that it will be useful,
    but WITHOUT ANY WARRANTY; without even the implied warranty of
    MERCHANTABILITY or FITNESS FOR A PARTICULAR PURPOSE.  See the
    GNU General Public License for more details.

    You should have received a copy of the GNU General Public License
    along with this program.  If not, see <http://www.gnu.org/licenses/>.
 */

/// \file

#ifndef yap_PHSP_h
#define yap_PHSP_h

#include "fwd/FourVector.h"
#include "MassRange.h"
#include "Model.h"

#include <algorithm>
#include <random>
#include <vector>

namespace yap {

/// \return vector of four momenta for daughters uniformly randomly generated in phase space of model
/// \param M model to calculate with
/// \param initial_mass Initial mass to decay from
/// \param A mass axes
/// \param R2 vector of squared mass ranges of axes
/// \param g random generator to pass to uniform_real_distribution
/// \param max_attempts maximum number of attempts to make to find a point in phase space
template <class Generator>
const std::vector<FourVector<double> > phsp(const Model& M, double initial_mass, const MassAxes& A, const std::vector<MassRange>& R2, Generator& g, unsigned max_attempts = 1000)
{
<<<<<<< HEAD
    static std::uniform_real_distribution<double> uniform;

    // get mass^2 ranges:
    std::vector<std::array<double, 2> > r;
    r.reserve(A.size());
    std::transform(A.begin(), A.end(), std::back_inserter(r),
                   [&](const MassAxes::value_type& a){auto R = M.massRange(a, M.initialStateParticle()); R[0] *= R[0]; R[1] = R[1] * R[1] - R[0]; return R;});
=======
    static std::uniform_real_distribution<double> uniform(0, std::nextafter(1., 2.));

>>>>>>> 0a8c862f
    // create vector to store invariant masses in
    std::vector<double> m2(R2.size(), 0);
    std::vector<FourVector<double> > P;

    for (unsigned n = 0; n < max_attempts && P.empty(); ++n) {
        // generate random point in hypercube of mass ranges
        std::transform(R2.begin(), R2.end(), m2.begin(), [&](const MassRange & r2) {return r2[0] + (r2[1] - r2[0]) * uniform(g);});
        P = M.calculateFourMomenta(A, m2, initial_mass);
    }
    return P;
}

}

#endif<|MERGE_RESOLUTION|>--- conflicted
+++ resolved
@@ -41,18 +41,8 @@
 template <class Generator>
 const std::vector<FourVector<double> > phsp(const Model& M, double initial_mass, const MassAxes& A, const std::vector<MassRange>& R2, Generator& g, unsigned max_attempts = 1000)
 {
-<<<<<<< HEAD
-    static std::uniform_real_distribution<double> uniform;
-
-    // get mass^2 ranges:
-    std::vector<std::array<double, 2> > r;
-    r.reserve(A.size());
-    std::transform(A.begin(), A.end(), std::back_inserter(r),
-                   [&](const MassAxes::value_type& a){auto R = M.massRange(a, M.initialStateParticle()); R[0] *= R[0]; R[1] = R[1] * R[1] - R[0]; return R;});
-=======
     static std::uniform_real_distribution<double> uniform(0, std::nextafter(1., 2.));
 
->>>>>>> 0a8c862f
     // create vector to store invariant masses in
     std::vector<double> m2(R2.size(), 0);
     std::vector<FourVector<double> > P;
