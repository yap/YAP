/*  YAP - Yet another PWA toolkit
    Copyright 2015, Technische Universitaet Muenchen,
    Authors: Daniel Greenwald, Johannes Rauch

    This program is free software: you can redistribute it and/or modify
    it under the terms of the GNU General Public License as published by
    the Free Software Foundation, either version 3 of the License, or
    (at your option) any later version.

    This program is distributed in the hope that it will be useful,
    but WITHOUT ANY WARRANTY; without even the implied warranty of
    MERCHANTABILITY or FITNESS FOR A PARTICULAR PURPOSE.  See the
    GNU General Public License for more details.

    You should have received a copy of the GNU General Public License
    along with this program.  If not, see <http://www.gnu.org/licenses/>.
*/

/// \files

#ifndef yap_FourVector_h
#define yap_FourVector_h

#include "ThreeVector.h"
#include "ThreeVectorRotation.h"

#include <algorithm>
#include <array>

namespace yap {


/// \class FourVector
/// \author Johannes Rauch, Daniel Greenwald
/// \ingroup VectorAlgebra
template <typename T>
class FourVector : public NVector<T, 4>
{
public:

    /// Constructor
    FourVector(std::initializer_list<T> list) : NVector<T, 4>(list) {}

    /// constructor
    FourVector(const T& E = 0, const NVector<T, 3> P = Vect3_0) : FourVector( {E, P[0], P[1], P[2]}) {}

<<<<<<< HEAD
    /// inner (dot) product
=======
    /// inner (dot) product of FourVectors
>>>>>>> f1e1acdb
    T operator*(const NVector<T, 4>& B) const override
    { return (*this)[0] * B[0] - std::inner_product(this->begin() + 1, this->end(), B.begin() + 1, 0); }

};


/// \return Spatial #ThreeVector inside #FourVector
template <typename T>
ThreeVector<T> vect(const FourVector<T>& V)
{ return {V[1], V[2], V[3]}; }

/// \return boost vector of this #FourVector
template <typename T>
ThreeVector<T> boost(const FourVector<T>& V)
{ return (V[0] != 0) ? (T(1) / V[0]) * vect(V) : Vect3_0; }

/// inner (dot) product of #FourVector's
template <typename T>
T operator*(const FourVector<T>& A, const FourVector<T>& B )
{ return A.front() * B.front() - std::inner_product(A.begin() + 1, A.end(), B.begin() + 1, 0); }

/// apply a three-rotation to a FourVector (rotating only the spatial components)
template <typename T>
FourVector<T>& operator*(const ThreeVectorRotation<T>& R, const FourVector<T>& V)
{ return FourVector<T>(V[0], R * vect(V)); }

}
#endif<|MERGE_RESOLUTION|>--- conflicted
+++ resolved
@@ -44,11 +44,7 @@
     /// constructor
     FourVector(const T& E = 0, const NVector<T, 3> P = Vect3_0) : FourVector( {E, P[0], P[1], P[2]}) {}
 
-<<<<<<< HEAD
-    /// inner (dot) product
-=======
     /// inner (dot) product of FourVectors
->>>>>>> f1e1acdb
     T operator*(const NVector<T, 4>& B) const override
     { return (*this)[0] * B[0] - std::inner_product(this->begin() + 1, this->end(), B.begin() + 1, 0); }
 
