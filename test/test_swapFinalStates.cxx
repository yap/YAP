#include <catch.hpp>
#include <catch_capprox.hpp>

#include <BreitWigner.h>
#include <DataSet.h>
#include <FinalStateParticle.h>
#include <FourMomenta.h>
#include <FourVector.h>
#include <HelicityAngles.h>
#include <HelicityFormalism.h>
#include <logging.h>
#include <MassAxes.h>
#include <Model.h>
#include <ParticleFactory.h>
#include <Resonance.h>
#include <ZemachFormalism.h>

#include <cmath>

/**
 * Test that the amplitude remains the same after swapping the order of the final state particles
 */

yap::MassAxes populate_model(yap::Model& M, const yap::ParticleFactory& F, const std::vector<int>& FSP)
{
    // create and set final-state particles
    M.setFinalState({F.fsp(FSP[0]), F.fsp(FSP[1]), F.fsp(FSP[2])});

    // find FSP's
    unsigned i_piPlus = FSP.size();
    unsigned i_kPlus = FSP.size();
    unsigned i_kMinus = FSP.size();
    for (size_t i = 0; i < FSP.size(); ++i)
        if (FSP[i] == F.pdgCode("pi+"))
            i_piPlus = i;
        else if (FSP[i] == F.pdgCode("K+"))
            i_kPlus  = i;
        else if (FSP[i] == F.pdgCode("K-"))
            i_kMinus = i;
    auto piPlus = M.finalStateParticles()[i_piPlus];
    auto kPlus = M.finalStateParticles()[i_kPlus];
    auto kMinus = M.finalStateParticles()[i_kMinus];

    // create ISP
    auto D = F.decayingParticle(F.pdgCode("D+"), 3.);

    // create resonances
    auto piK0 = yap::Resonance::create(yap::QuantumNumbers(0, 0), 0.75, "piK0", 3., std::make_shared<yap::BreitWigner>(0.025));
    piK0->addChannel({piPlus, kMinus});
    D->addChannel({piK0, kPlus})->freeAmplitudes()[0]->setValue(0.5 * yap::Complex_1);
<<<<<<< HEAD
=======
    */
>>>>>>> 36bb4d79

    auto piK1 = yap::Resonance::create(yap::QuantumNumbers(2, 0), 1.00, "piK1", 3., std::make_shared<yap::BreitWigner>(0.025));
    piK1->addChannel({piPlus, kMinus});
    D->addChannel({piK1, kPlus})->freeAmplitudes()[0]->setValue(1. * yap::Complex_1);
<<<<<<< HEAD

    auto piK2 = yap::Resonance::create(yap::QuantumNumbers(4, 0), 1.25, "piK2", 3., std::make_shared<yap::BreitWigner>(0.025));
    piK2->addChannel({piPlus, kMinus});
    D->addChannel({piK2, kPlus})->freeAmplitudes()[0]->setValue(30. * yap::Complex_1);

=======
    /*
        auto piK2 = yap::Resonance::create(yap::QuantumNumbers(4, 0), 1.25, "piK2", 3., std::make_shared<yap::BreitWigner>(0.025));
        piK2->addChannel({piPlus, kMinus});
        D->addChannel({piK2, kPlus})->freeAmplitudes()[0]->setValue(30. * yap::Complex_1);
    */
>>>>>>> 36bb4d79
    return M.massAxes({{i_piPlus, i_kMinus}, {i_kMinus, i_kPlus}});
}

std::complex<double> calculate_model(yap::Model& M, const yap::MassAxes& A, std::vector<double> m2, yap::DataSet& data)
{
    // calculate four-momenta
    auto P = M.calculateFourMomenta(A, m2);

    // if failed, outside phase space
    if (P.empty())
        return std::numeric_limits<double>::quiet_NaN();

    // reset data set
    data = M.createDataSet();
    // add point
    data.add(P);

    // return amplitude
    return M.amplitude(data[0], data);
}

TEST_CASE( "swapFinalStates" )
{

    // disable logs in text
    yap::disableLogs(el::Level::Global);
    //yap::plainLogs(el::Level::Global);

    auto F = yap::ParticleFactory((std::string)::getenv("YAPDIR") + "/data/evt.pdl");

    // create models
    std::vector<std::unique_ptr<yap::Model> > Z;     // Zemach
    std::vector<yap::MassAxes> mZ; // always (pi+, K-), (K-, K+)
    std::vector<yap::DataSet> dZ;

    std::vector<std::unique_ptr<yap::Model> > H;     // Helicity
    std::vector<yap::MassAxes> mH; // always (pi+, K-), (K-, K+)
    std::vector<yap::DataSet> dH;

    std::vector<int> FSP = {F.pdgCode("K-"), F.pdgCode("pi+"), F.pdgCode("K+")};
    std::sort(FSP.begin(), FSP.end());
    do {

        // Zemach
        Z.emplace_back(new yap::Model(std::make_unique<yap::ZemachFormalism>()));
        mZ.push_back(populate_model(*Z.back(), F, FSP));
        dZ.push_back(Z.back()->createDataSet(1));

        // Helicity
        H.emplace_back(new yap::Model(std::make_unique<yap::HelicityFormalism>()));
        mH.push_back(populate_model(*H.back(), F, FSP));
        dH.push_back(H.back()->createDataSet(1));

    } while (std::next_permutation(FSP.begin(), FSP.end()));

    // get piK and KK mass ranges
    auto m2_piK_range = Z[0]->massRange(mZ[0][0]);
    auto m2_KK_range  = Z[0]->massRange(mZ[0][1]);

    const unsigned N = 30;
    // loop over phase space
    for (double m2_piK = m2_piK_range[0]; m2_piK <= m2_piK_range[1]; m2_piK += (m2_piK_range[1] - m2_piK_range[0]) / N) {
        for (double m2_KK = m2_KK_range[0]; m2_KK <= m2_KK_range[1]; m2_KK += (m2_KK_range[1] - m2_KK_range[0]) / N) {

            std::vector<std::complex<double> > amps_Z(Z.size(), 0.);
            std::vector<std::complex<double> > amps_H(H.size(), 0.);

            for (size_t i = 0; i < Z.size(); ++i) {
                FDEBUG("Calculate Zemach for FinalState combination " << i);
                amps_Z[i] = calculate_model(*Z[i], mZ[i], {m2_piK, m2_KK}, dZ[i]);

                FDEBUG("Calculate Helicity for FinalState combination " << i);
                amps_H[i] = calculate_model(*H[i], mH[i], {m2_piK, m2_KK}, dH[i]);
            }



            // print
            std::cout << m2_piK << ", " << m2_KK << " is " << ((std::isnan(real(amps_Z[0]))) ? "out" : "in") << " phase space" << std::endl;

            std::cout << "Zemach:                        Helicity:" << std::endl;
            //for (size_t i = 0; i < amps_Z.size(); ++i)
            for (size_t i = 0; i < 1; ++i) {
                double phaseDiff = arg(amps_Z[i]) - arg(amps_H[i]);

                std::cout << amps_Z[i] << " " << norm(amps_Z[i]) << "     " << amps_H[i] << " " << norm(amps_H[i])
<<<<<<< HEAD
                << "      ratio Z/H = " <<  norm(amps_Z[i])/norm(amps_H[i])
                << "      rel. phase = " << phaseDiff / yap::rad_per_deg<double>() << "°"
                << std::endl;
=======
                          << "      ratio Z/H = " <<  norm(amps_Z[i]) / norm(amps_H[i])
                          << "      rel. phase = " << phaseDiff* yap::rad_per_deg<double>() << "°"
                          << std::endl;
>>>>>>> 36bb4d79
            }
            /*
            for (size_t i = 0; i < H.size(); ++i) {

                auto PCs = H[i]->helicityAngles()->particleCombinations();

                // print fsp 4 momenta
                for (auto& pc : PCs) {
                    std::cout << "FSP 4mom for " << to_string(*pc) << " = "
                            << to_string(H[i]->fourMomenta()->p(dH[i][0], pc)) << "\n";
                }

                std::cout << "piK = " << *mH[i][0];

                for (size_t j = 0; j < PCs.size(); ++j) {
                    std::cout << "\t :: " << *PCs[j] << ": "
                              << "("  << H[i]->helicityAngles()->phi(dH[i][0], PCs[j]) * yap::deg_per_rad<double>()
                              << ", " << H[i]->helicityAngles()->theta(dH[i][0], PCs[j]) * yap::deg_per_rad<double>()
                              << ")";
                }
                std::cout << std::endl;
            }*/

            // if nan, check that all are nan
            if (amps_Z[0] != amps_Z[0]) {
                for (size_t i = 1; i < amps_Z.size(); ++i)
                    REQUIRE ( amps_Z[i] != amps_Z[i] );
                for (size_t i = 0; i < amps_H.size(); ++i)
                    REQUIRE ( amps_H[i] != amps_H[i] );
            }
            // otherwise check that amplitudes are approximately the same
            else {
                // // check equality for Zemach
                for (size_t i = 1; i < amps_Z.size(); ++i)
                    REQUIRE ( amps_Z[i - 1] == Catch::Detail::CApprox( amps_Z[i] ) );

                // check equality for Helicity
                for (size_t i = 1; i < amps_H.size(); ++i)
                    REQUIRE ( amps_H[i - 1] == Catch::Detail::CApprox( amps_H[i] ) );

                // todo check if Zemach and Helicity have the same phase
                double phaseDiff = arg(amps_Z[0]) - arg(amps_H[0]);
<<<<<<< HEAD
                phaseDiff /= yap::rad_per_deg<double>();
                /*// 180 degree are ok????????????
                if (phaseDiff >= 180)
                    phaseDiff -= 180;
                if (phaseDiff <= -180)
                    phaseDiff += 180;*/
                //REQUIRE( phaseDiff == Approx(0) );
=======
                if (phaseDiff > yap::pi<double>() / 2.)
                    phaseDiff -= yap::pi<double>();
                if (phaseDiff < -yap::pi<double>() / 2.)
                    phaseDiff += yap::pi<double>();
                REQUIRE( phaseDiff == Approx(0) );
>>>>>>> 36bb4d79

                /// \todo check if Zemach and Helicity have same magnitude
                //REQUIRE( norm(amps_Z[i]) == Approx(norm(amps_H[i])) );
            }

        }
    }

}<|MERGE_RESOLUTION|>--- conflicted
+++ resolved
@@ -48,27 +48,15 @@
     auto piK0 = yap::Resonance::create(yap::QuantumNumbers(0, 0), 0.75, "piK0", 3., std::make_shared<yap::BreitWigner>(0.025));
     piK0->addChannel({piPlus, kMinus});
     D->addChannel({piK0, kPlus})->freeAmplitudes()[0]->setValue(0.5 * yap::Complex_1);
-<<<<<<< HEAD
-=======
-    */
->>>>>>> 36bb4d79
 
     auto piK1 = yap::Resonance::create(yap::QuantumNumbers(2, 0), 1.00, "piK1", 3., std::make_shared<yap::BreitWigner>(0.025));
     piK1->addChannel({piPlus, kMinus});
     D->addChannel({piK1, kPlus})->freeAmplitudes()[0]->setValue(1. * yap::Complex_1);
-<<<<<<< HEAD
 
     auto piK2 = yap::Resonance::create(yap::QuantumNumbers(4, 0), 1.25, "piK2", 3., std::make_shared<yap::BreitWigner>(0.025));
     piK2->addChannel({piPlus, kMinus});
     D->addChannel({piK2, kPlus})->freeAmplitudes()[0]->setValue(30. * yap::Complex_1);
 
-=======
-    /*
-        auto piK2 = yap::Resonance::create(yap::QuantumNumbers(4, 0), 1.25, "piK2", 3., std::make_shared<yap::BreitWigner>(0.025));
-        piK2->addChannel({piPlus, kMinus});
-        D->addChannel({piK2, kPlus})->freeAmplitudes()[0]->setValue(30. * yap::Complex_1);
-    */
->>>>>>> 36bb4d79
     return M.massAxes({{i_piPlus, i_kMinus}, {i_kMinus, i_kPlus}});
 }
 
@@ -155,15 +143,9 @@
                 double phaseDiff = arg(amps_Z[i]) - arg(amps_H[i]);
 
                 std::cout << amps_Z[i] << " " << norm(amps_Z[i]) << "     " << amps_H[i] << " " << norm(amps_H[i])
-<<<<<<< HEAD
-                << "      ratio Z/H = " <<  norm(amps_Z[i])/norm(amps_H[i])
-                << "      rel. phase = " << phaseDiff / yap::rad_per_deg<double>() << "°"
-                << std::endl;
-=======
-                          << "      ratio Z/H = " <<  norm(amps_Z[i]) / norm(amps_H[i])
-                          << "      rel. phase = " << phaseDiff* yap::rad_per_deg<double>() << "°"
+                          << "      ratio Z/H = " <<  norm(amps_Z[i])/norm(amps_H[i])
+                          << "      rel. phase = " << phaseDiff / yap::rad_per_deg<double>() << "°"
                           << std::endl;
->>>>>>> 36bb4d79
             }
             /*
             for (size_t i = 0; i < H.size(); ++i) {
@@ -206,7 +188,6 @@
 
                 // todo check if Zemach and Helicity have the same phase
                 double phaseDiff = arg(amps_Z[0]) - arg(amps_H[0]);
-<<<<<<< HEAD
                 phaseDiff /= yap::rad_per_deg<double>();
                 /*// 180 degree are ok????????????
                 if (phaseDiff >= 180)
@@ -214,13 +195,6 @@
                 if (phaseDiff <= -180)
                     phaseDiff += 180;*/
                 //REQUIRE( phaseDiff == Approx(0) );
-=======
-                if (phaseDiff > yap::pi<double>() / 2.)
-                    phaseDiff -= yap::pi<double>();
-                if (phaseDiff < -yap::pi<double>() / 2.)
-                    phaseDiff += yap::pi<double>();
-                REQUIRE( phaseDiff == Approx(0) );
->>>>>>> 36bb4d79
 
                 /// \todo check if Zemach and Helicity have same magnitude
                 //REQUIRE( norm(amps_Z[i]) == Approx(norm(amps_H[i])) );
