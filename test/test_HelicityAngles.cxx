#include <catch.hpp>
#include <catch_capprox.hpp>

#include <logging.h>
#include <BreitWigner.h>
#include <Constants.h>
#include <FinalStateParticle.h>
#include <FourMomenta.h>
#include <HelicityAngles.h>
#include <HelicityFormalism.h>
#include <logging.h>
#include <LorentzTransformation.h>
#include <MassAxes.h>
#include <Model.h>
#include <ParticleCombination.h>
#include <ParticleFactory.h>
#include <Resonance.h>

#include <TGenPhaseSpace.h>
#include <TLorentzRotation.h>
#include <TLorentzVector.h>
#include <TRandom.h>

#include <assert.h>
#include <cmath>

/*
 * Test the calculation of helicity angles
 */

yap::FourMatrix<double> transformation_to_helicityFrame(yap::FourVector<double> daughter)
{
    // inherit Z axis
    const auto Z = yap::ThreeAxes[2];

    // Y := Z x daughter
    const auto Y = cross(Z, vect(daughter));

    // rotate to put Y parallel to ThreeAxes[1] and Z in the 0-2 plane
    auto R = rotation(yap::ThreeAxes[0], theta(Y, yap::ThreeAxes) - yap::pi<double>())
             * rotation(yap::ThreeAxes[2], yap::pi<double>() / 2. - phi(Y, yap::ThreeAxes));

    // apply rotation to daughter
    daughter = R * daughter;

    // rotate about Y so that daughter momentum along Z
    auto R2 = rotation(yap::ThreeAxes[1], -yap::signum(daughter[1]) * theta(vect(daughter), yap::ThreeAxes));
    daughter = R2 * daughter;

    // return boost * rotations
    return lorentzTransformation(-daughter) * lorentzTransformation(R2 * R);
}

void calculate_helicity_angles(const yap::Model& M,
                               std::map<const std::shared_ptr<yap::ParticleCombination>, std::array<double, 2> >& phi_theta,
                               const std::shared_ptr<yap::ParticleCombination>& pc,
                               std::vector<yap::FourVector<double> > momenta)
{
    // loop over daughters
    for (const auto& d : pc->daughters()) {

        // construct 4-vector of daughter
        auto p = yap::FourVector_0;
        for (const auto& i : d->indices())
            p += momenta[i];

        auto hAngles = angles(vect(p), yap::ThreeAxes);
        if (phi_theta.find(pc) == phi_theta.end())
            phi_theta[pc] = hAngles;
        else {
            // check that results would be the same within numerical uncertainty
            for (unsigned i = 0; i < 2; ++i) {
                /*std::cout << "i " << i << " new " << hAngles[i] << "; old " << phi_theta[pc][i] << std::endl;
                std::cout << fabs(fabs(hAngles[i] - phi_theta[pc][i]) - yap::pi<double>()) << std::endl;
                std::cout << fabs(fabs(hAngles[i] + phi_theta[pc][i]) - yap::pi<double>()) << std::endl;*/
                assert((i == 0 && fabs(fabs(hAngles[i] - phi_theta[pc][i]) - yap::pi<double>()) < 1e-10) ||
                       (i == 1 && fabs(fabs(hAngles[i] + phi_theta[pc][i]) - yap::pi<double>()) < 1e-10) );
            }
        }

        // next helicity frame
        const auto L = transformation_to_helicityFrame(p);
        for (unsigned i : d->indices())
            momenta[i] = L * momenta[i];

        calculate_helicity_angles(M, phi_theta, d, momenta);
    }
}


TEST_CASE( "HelicityAngles" )
{

    // disable logs in text
    yap::disableLogs(el::Level::Global);
    //yap::plainLogs(el::Level::Debug);

    // init random generator
    gRandom->SetSeed(1234);

    // use common radial size for all resonances
    double radialSize = 3.; // [GeV^-1]

    yap::Model M(std::make_unique<yap::HelicityFormalism>());

    yap::ParticleFactory factory((::getenv("YAPDIR") ? (std::string)::getenv("YAPDIR") + "/data" : ".") + "/evt.pdl");

    // initial state particle
    auto D = factory.decayingParticle(factory.pdgCode("D+"), radialSize);

    // final state particles
    auto piPlus = factory.fsp(211);
    auto piMinus = factory.fsp(-211);

    // set final state
    M.setFinalState({piPlus, piMinus, piPlus});

    // rho
    auto rho = factory.resonance(113, radialSize, std::make_shared<yap::BreitWigner>());
    rho->addChannel({piPlus, piMinus});

    // Add channels to D
    D->addChannel({rho,      piPlus});

    // choose Dalitz coordinates m^2_12 and m^2_23
    const yap::MassAxes massAxes = M.massAxes({{0, 1}, {1, 2}});

    REQUIRE( M.consistent() );

    // create DataSet
    auto data = M.dataSet();

    // create pseudo data
    TLorentzVector P(0., 0., 0., D->mass()->value());
    std::vector<double> masses = { piPlus->mass()->value(), piMinus->mass()->value(), piPlus->mass()->value() };

    for (unsigned int iEvt = 0; iEvt < 100; ++iEvt) {
        TGenPhaseSpace event;
        event.SetDecay(P, masses.size(), &masses[0]);
        event.Generate();

        std::vector<yap::FourVector<double> > momenta;

        for (unsigned i = 0; i < masses.size(); ++i) {
            TLorentzVector p = *event.GetDecay(i);
            momenta.push_back(yap::FourVector<double>({p.T(), p.X(), p.Y(), p.Z()}));
        }

<<<<<<< HEAD
        //auto Pisp = std::accumulate(momenta.begin(), momenta.end(), yap::FourVector_0);
        //momenta = lorentzTransformation(-Pisp) * momenta;

        // \todo if this line is enabled, the results are different and NOT consistent
        //momenta = lorentzTransformation( yap::ThreeVector<double>({0.1, 0., 0.}) ) * momenta;

        // \todo if this line is enabled, the results are different but consistent
        //momenta = lorentzTransformation( yap::eulerRotationZXZ<double>(0.1, 0.5, 0.) ) * momenta;
        //momenta = lorentzTransformation( yap::rotation<double>(yap::ThreeAxis_Z, 2.355) ) * momenta;


        M.addDataPoint(momenta);
        auto dp = M.dataSet().back();
=======
        data.add(momenta);
        const auto dp = data.points().back();
>>>>>>> 5e3183b4

        std::map<const std::shared_ptr<yap::ParticleCombination>, std::array<double, 2> > phi_theta;

        for (auto pc : D->particleCombinations()) {
            REQUIRE( M.fourMomenta()->m(dp, pc) == Approx(D->mass()->value()) );
            calculate_helicity_angles(M, phi_theta, pc, momenta);
        }

        // compare results
        for (auto& kv : phi_theta) {
            /*std::cout << yap::to_string(*kv.first) << "\n";
            std::cout << "M.helicityAngles(): (" <<  M.helicityAngles()->phi(dp, kv.first) << ", " << M.helicityAngles()->theta(dp, kv.first) << ")\n";
            std::cout << "helicityAngles:     (" <<  kv.second[0] << ", " << kv.second[1] << ")\n";
            */
            REQUIRE( M.helicityAngles()->phi(dp, kv.first)   == Approx(kv.second[0]) );
            REQUIRE( M.helicityAngles()->theta(dp, kv.first) == Approx(kv.second[1]) );
        }


        std::cout << "\n";


    }
}<|MERGE_RESOLUTION|>--- conflicted
+++ resolved
@@ -146,7 +146,6 @@
             momenta.push_back(yap::FourVector<double>({p.T(), p.X(), p.Y(), p.Z()}));
         }
 
-<<<<<<< HEAD
         //auto Pisp = std::accumulate(momenta.begin(), momenta.end(), yap::FourVector_0);
         //momenta = lorentzTransformation(-Pisp) * momenta;
 
@@ -157,13 +156,8 @@
         //momenta = lorentzTransformation( yap::eulerRotationZXZ<double>(0.1, 0.5, 0.) ) * momenta;
         //momenta = lorentzTransformation( yap::rotation<double>(yap::ThreeAxis_Z, 2.355) ) * momenta;
 
-
-        M.addDataPoint(momenta);
-        auto dp = M.dataSet().back();
-=======
         data.add(momenta);
         const auto dp = data.points().back();
->>>>>>> 5e3183b4
 
         std::map<const std::shared_ptr<yap::ParticleCombination>, std::array<double, 2> > phi_theta;
 
