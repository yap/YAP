--- conflicted
+++ resolved
@@ -208,14 +208,9 @@
         // momenta = lorentzTransformation( yap::ThreeVector<double>({0.1, 0., 0.}) ) * momenta;
 
         // \todo if this line is enabled, the results are different but consistent
-<<<<<<< HEAD
         momenta = lorentzTransformation( yap::eulerRotationZXZ<double>(0.1, 0.5, 0.) ) * momenta;
         //momenta = lorentzTransformation( yap::rotation<double>(yap::ThreeAxis_Z, 2.355) ) * momenta;
 
-=======
-        // momenta = yap::eulerRotationZXZ<double>(yap::ThreeAxes, 0.1, 0.5, 0.) * momenta;
-        // momenta = yap::rotation<double>(yap::ThreeAxis_Z, 2.355) * momenta;
->>>>>>> e3282bb6
 
         data.add(momenta);
         const auto dp = data.points().back();
