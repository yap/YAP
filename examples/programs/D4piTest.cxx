--- conflicted
+++ resolved
@@ -183,26 +183,16 @@
         }
         DEBUG("===================================================================================================================== ");
 
-<<<<<<< HEAD
-        //std::cout << "Variable status after changing:    \n";
-        //M.printFlags(data.globalStatusManager());
-=======
         // std::cout << "Variable status after changing:    \n";
         // M.printFlags(data.globalStatusManager());
->>>>>>> 09eae43f
 
         double logA = M.sumOfLogsOfSquaredAmplitudes(parts);
         M.setParameterFlagsToUnchanged();
 
         LOG(INFO) << "logA = " << logA;
 
-<<<<<<< HEAD
-        //std::cout << "Variable status after calculating:    \n";
-        //M.printFlags(data.globalStatusManager());
-=======
         // std::cout << "Variable status after calculating:    \n";
         // M.printFlags(data.globalStatusManager());
->>>>>>> 09eae43f
 
         /*if (gRandom->Uniform()>0.5) {
             double logATest = M.sumOfLogsOfSquaredAmplitudes(dataTest, partsTest);
