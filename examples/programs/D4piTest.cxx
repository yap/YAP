#include "BreitWigner.h"
#include "DataPartition.h"
#include "DataPoint.h"
#include "DataSet.h"
#include "DecayChannel.h"
#include "FinalStateParticle.h"
#include "FourMomenta.h"
#include "FourVector.h"
#include "FreeAmplitude.h"
#include "HelicityAngles.h"
#include "HelicityFormalism.h"
#include "logging.h"
#include "make_unique.h"
#include "MassAxes.h"
#include "Model.h"
#include "Parameter.h"
#include "Particle.h"
#include "ParticleCombination.h"
#include "ParticleFactory.h"
#include "PHSP.h"
#include "Resonance.h"
#include "SpinAmplitudeCache.h"
#include "WignerD.h"

#include <assert.h>
#include <iostream>
#include <memory>
#include <random>
#include <string>

//#include <callgrind.h>

int main( int argc, char** argv)
{

    //yap::disableLogs(el::Level::Debug);
    yap::plainLogs(el::Level::Debug);

    yap::Model M(std::make_unique<yap::HelicityFormalism>());

    yap::ParticleFactory factory((::getenv("YAPDIR") ? (std::string)::getenv("YAPDIR") + "/data" : ".") + "/evt.pdl");

    double radialSize = 1.;

    // initial state particle
    auto D = factory.decayingParticle(421, radialSize);

    // final state particles
    auto piPlus = factory.fsp(211);
    auto piMinus = factory.fsp(-211);

    // Set final-state particles
    M.setFinalState(piPlus, piMinus, piPlus, piMinus);

    // sigma / f_0(500)
    auto sigma = factory.resonance(9000221, radialSize, std::make_shared<yap::BreitWigner>());
    sigma->addChannel(piPlus, piMinus);

    // rho
    auto rho = factory.resonance(113, radialSize, std::make_shared<yap::BreitWigner>());
    rho->addChannel(piPlus, piMinus);

    // omega
    auto omega = factory.resonance(223, radialSize, std::make_shared<yap::BreitWigner>());
    omega->addChannel(piPlus, piMinus);

    // a_1
    auto a_1 = factory.resonance(20213, radialSize, std::make_shared<yap::BreitWigner>());
    a_1->addChannel(sigma, piPlus);
    a_1->addChannel(rho,   piPlus);

    // D's channels
    D->addChannel(rho, rho);
    D->addChannel(omega, omega);
    D->addChannel(rho, omega);
    D->addChannel(a_1, piMinus);
    D->addChannel(sigma, piPlus, piMinus);
    D->addChannel(piPlus, piMinus, piPlus, piMinus);

    // R pi pi channels
    //yap::Resonance* f_0_980 = factory.resonanceBreitWigner(9000221, radialSize);
    //factory.createChannel(f_0_980, piPlus, piMinus, 0);

    // InitialStateParticles
    M.addInitialStateParticle(D);
    // add other background particles
    M.addInitialStateParticle(a_1);
    M.addInitialStateParticle(rho);

    // check consistency
    if (M.consistent())
        LOG(INFO) << "consistent!";
    else
        LOG(INFO) << "inconsistent!";


    // print stuff
    //yap::ParticleCombination::printParticleCombinationSet();

    for (auto& isp : M.initialStateParticles()) {
        std::cout << "\n" << isp.first->particleCombinations().size() << " " << *isp.first << " symmetrizations \n";
        for (auto& pc : isp.first->particleCombinations())
            std::cout << *pc << "\n";
        std::cout << "\n";
    }

    std::cout << "\nFour momenta symmetrizations with " << M.fourMomenta()->nSymmetrizationIndices() << " indices \n";
    for (auto& pc_i : M.fourMomenta()->symmetrizationIndices())
        std::cout << *pc_i.first << ": " << pc_i.second << "\n";

    std::cout << "\nHelicity angles symmetrizations with " << M.helicityAngles()->nSymmetrizationIndices() << " indices \n";
    for (auto& pc_i : M.helicityAngles()->symmetrizationIndices())
        std::cout << *pc_i.first << ": " << pc_i.second << "\n";

    D->printDecayChain();
    std::cout << "\n";

    std::cout << *M.spinAmplitudeCache() << std::endl;
    M.printDataAccessors(false);

    LOG(INFO) << "create dataPoints";



    // create default mass axes
<<<<<<< HEAD
    auto massAxes = M.massAxes();

    unsigned max_attempts = 10;
    for (unsigned int iEvt = 0; iEvt < nPoints; ++iEvt) {
        auto momenta = phsp(M, massAxes, g, max_attempts);
        if (momenta.empty())
            LOG(INFO) << "after " << max_attempts << " tries, could not generate point inside phase space";
        else {
            M.setFinalStateMomenta(data[iEvt], momenta, data);
            M.setFinalStateMomenta(dataTest[iEvt], momenta, dataTest);
        }
    }

    LOG(INFO) << "done creating dataPoints";

    LOG(INFO) <<  "Size of DataPoint: " + std::to_string(data[0].bytes()) + " byte (for " + std::to_string(data[0].nDataAccessors()) + " data accessors";
=======
    auto A = M.massAxes();
    auto m2r = yap::squared(yap::mass_range(A, D, M.finalStateParticles()));

    // create data set
    yap::DataSet data = M.createDataSet();
    // create random number engine for generation of points
    std::mt19937 g(0);
    // fill data set
    for (unsigned n = 0; n < 1; ++n)
        data.add(yap::phsp(M, D->mass()->value(), A, m2r, g, std::numeric_limits<unsigned>::max()));
    // std::generate_n(std::back_inserter(data), 1, std::bind(yap::phsp<std::mt19937>, M, D->mass()->value(), A, m2r, g, 100));
>>>>>>> 0a8c862f

    LOG(INFO) << "Printing data:";
    for (unsigned d = 0; d < data.points().size(); ++d) {
        LOG(INFO) << "  DataPoint " << d;
        for (auto& v : M.fourMomenta()->finalStateMomenta(data[d]))
            LOG(INFO) << yap::to_string(v);
    }

    // create data partitions
    unsigned nChains = 1;
    auto parts = yap::DataPartitionWeave::create(data, nChains);

    auto freeAmps = freeAmplitudes(D->decayTrees());

    LOG(INFO) << freeAmps.size() << " free amplitudes";

    //CALLGRIND_START_INSTRUMENTATION

    // create uniform random distributions
    std::uniform_real_distribution<double> uniform;
    std::uniform_real_distribution<double> uniform2(0.95, 1.052631579);

    // do several loops over all dataPartitions
    for (unsigned i = 0; i < 100; ++i) {

        // change amplitudes
        if (uniform(g) > 0.5) {
            for (auto& a : freeAmps) {
                if (a->variableStatus() != yap::VariableStatus::fixed and uniform(g) > 0.5)
                    a->setValue(uniform2(g) * a->value());
            }
        }

        // change masses
        if (uniform(g) > 0.5) {
            for (auto& c : D->channels())
                for (auto& d : c->daughters()) {
                    if (d->mass()->variableStatus() != yap::VariableStatus::fixed and uniform(g) > 0.5) {
                        DEBUG("change mass for " << to_string(*d));
                        d->mass()->setValue(uniform2(g) * d->mass()->value());
                    }
                }
        }
        DEBUG("===================================================================================================================== ");

        double logA = sum_of_log_intensity(M, parts);
        M.setParameterFlagsToUnchanged();

        LOG(INFO) << "logA = " << logA;

    }

    //CALLGRIND_STOP_INSTRUMENTATION

    /*
        for (auto& a : freeAmps)
            a->setValue(0.5 * a->value());

        std::cout << "try second calculation after changing free amps! ===================================================================================================================== \n";

        D->logLikelihood(d);

        // only change some amps
        unsigned i(0);
        for (auto& a : freeAmps) {
            if (i++ % 2 == 0)
                a->setValue(1.);
        }

        std::cout << "try second calculation after changing free amps! ===================================================================================================================== \n";

        D->logLikelihood(d);

        // set to zero
        for (auto& a : freeAmps) {
            a->setValue(0.);
        }

        std::cout << "try second calculation after changing free amps! ===================================================================================================================== \n";

        D->logLikelihood(d);
    */


    LOG(INFO) << to_string(D->decayTrees());

    std::cout << "alright! \n";
}<|MERGE_RESOLUTION|>--- conflicted
+++ resolved
@@ -120,27 +120,8 @@
 
     LOG(INFO) << "create dataPoints";
 
-
-
     // create default mass axes
-<<<<<<< HEAD
-    auto massAxes = M.massAxes();
-
-    unsigned max_attempts = 10;
-    for (unsigned int iEvt = 0; iEvt < nPoints; ++iEvt) {
-        auto momenta = phsp(M, massAxes, g, max_attempts);
-        if (momenta.empty())
-            LOG(INFO) << "after " << max_attempts << " tries, could not generate point inside phase space";
-        else {
-            M.setFinalStateMomenta(data[iEvt], momenta, data);
-            M.setFinalStateMomenta(dataTest[iEvt], momenta, dataTest);
-        }
-    }
-
-    LOG(INFO) << "done creating dataPoints";
-
-    LOG(INFO) <<  "Size of DataPoint: " + std::to_string(data[0].bytes()) + " byte (for " + std::to_string(data[0].nDataAccessors()) + " data accessors";
-=======
+
     auto A = M.massAxes();
     auto m2r = yap::squared(yap::mass_range(A, D, M.finalStateParticles()));
 
@@ -150,10 +131,10 @@
     std::mt19937 g(0);
     // fill data set
     for (unsigned n = 0; n < 1; ++n)
-        data.add(yap::phsp(M, D->mass()->value(), A, m2r, g, std::numeric_limits<unsigned>::max()));
+        data.push_back(yap::phsp(M, D->mass()->value(), A, m2r, g, std::numeric_limits<unsigned>::max()));
     // std::generate_n(std::back_inserter(data), 1, std::bind(yap::phsp<std::mt19937>, M, D->mass()->value(), A, m2r, g, 100));
->>>>>>> 0a8c862f
-
+
+    LOG(INFO) << "Size of DataPoint: " + std::to_string(data[0].bytes()) + " byte (for " + std::to_string(data[0].nDataAccessors()) + " data accessors";
     LOG(INFO) << "Printing data:";
     for (unsigned d = 0; d < data.points().size(); ++d) {
         LOG(INFO) << "  DataPoint " << d;
