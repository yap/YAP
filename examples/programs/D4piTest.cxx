#include "BreitWigner.h"
#include "DataPartition.h"
#include "DataPoint.h"
#include "DataSet.h"
#include "FinalStateParticle.h"
#include "FourMomenta.h"
#include "FourVector.h"
#include "FreeAmplitude.h"
#include "HelicityAngles.h"
#include "HelicityFormalism.h"
#include "make_unique.h"
#include "logging.h"
#include "Model.h"
#include "Parameter.h"
#include "Particle.h"
#include "ParticleCombination.h"
#include "ParticleFactory.h"
#include "SpinAmplitudeCache.h"
#include "Resonance.h"
#include "WignerD.h"

#include <TGenPhaseSpace.h>
#include <TLorentzVector.h>
#include <TRandom.h>

#include <assert.h>
#include <iostream>
#include <memory>
#include <string>

//#include <callgrind.h>

int main( int argc, char** argv)
{

    //yap::disableLogs(el::Level::Debug);
    yap::plainLogs(el::Level::Debug);

    yap::Model M(std::make_unique<yap::HelicityFormalism>());

    yap::ParticleFactory factory((::getenv("YAPDIR") ? (std::string)::getenv("YAPDIR") + "/data" : ".") + "/evt.pdl");

    double radialSize = 1.;

    // initial state particle
    auto D = factory.decayingParticle(421, radialSize);

    // final state particles
    auto piPlus = factory.fsp(211);
    auto piMinus = factory.fsp(-211);

    // Set final-state particles
    M.setFinalState({piPlus, piMinus, piPlus, piMinus});

    // sigma
    auto sigma = factory.resonance(9000221, radialSize, std::make_shared<yap::BreitWigner>());
    sigma->addChannel({piPlus, piMinus});

    // rho
    auto rho = factory.resonance(113, radialSize, std::make_shared<yap::BreitWigner>());
    rho->addChannel({piPlus, piMinus});

    // omega
    auto omega = factory.resonance(223, radialSize, std::make_shared<yap::BreitWigner>());
    omega->addChannel({piPlus, piMinus});

    // a_1
    auto a_1 = factory.resonance(20213, radialSize, std::make_shared<yap::BreitWigner>());
    a_1->addChannel({sigma, piPlus});
    a_1->addChannel({rho,   piPlus});

    // pi pi nonresonant
    auto pipiNonRes = factory.nonresonance(0);
    pipiNonRes->addChannel({piPlus, piMinus});

    // R pi pi channels
    auto f_0_980 = factory.resonance(9010221, radialSize, std::make_shared<yap::BreitWigner>());
    f_0_980->addChannel({piPlus, piMinus});

    auto f_2_1270 = factory.resonance(225, radialSize, std::make_shared<yap::BreitWigner>());
    f_2_1270->addChannel({piPlus, piMinus});

    // D's channels
    D->addChannel({rho, rho});
    D->addChannel({omega, omega});
    D->addChannel({rho, omega});
    D->addChannel({a_1, piMinus});
    D->addChannel({f_0_980, pipiNonRes});
    D->addChannel({f_2_1270, pipiNonRes});
    D->addChannel({pipiNonRes, pipiNonRes});

    // check consistency
    if (M.consistent())
        LOG(INFO) << "consistent!";
    else
        LOG(INFO) << "inconsistent!";

    // print stuff
    //yap::ParticleCombination::printParticleCombinationSet();

    std::cout << "\n" << D->particleCombinations().size() << " D symmetrizations \n";
    for (auto& pc : D->particleCombinations())
        std::cout << *pc << "\n";
    std::cout << "\n";

    std::cout << "\nFour momenta symmetrizations with " << M.fourMomenta()->nSymmetrizationIndices() << " indices \n";
    for (auto& pc : M.fourMomenta()->particleCombinations())
        std::cout << *pc << ": " << M.fourMomenta()->symmetrizationIndex(pc) << "\n";

    std::cout << "\nHelicity angles symmetrizations with " << M.helicityAngles()->nSymmetrizationIndices() << " indices \n";
    for (auto& pc : M.helicityAngles()->particleCombinations())
        std::cout << *pc << ": " << M.helicityAngles()->symmetrizationIndex(pc) << "\n";

    D->printDecayChain();
    std::cout << "\n";

    std::cout << *M.spinAmplitudeCache() << std::endl;
    M.printDataAccessors(false);

    // create pseudo data
    TLorentzVector P(0., 0., 0., D->mass()->value());
    Double_t masses[4] = { piPlus->mass()->value(), piMinus->mass()->value(), piPlus->mass()->value(), piMinus->mass()->value() };

    LOG(INFO) << "create dataPoints";

    // create data set
    unsigned nPoints = 1;
    yap::DataSet data = M.createDataSet(nPoints);
    yap::DataSet dataTest = M.createDataSet(nPoints);

    for (unsigned int iEvt = 0; iEvt < nPoints; ++iEvt) {
        TGenPhaseSpace event;
        event.SetDecay(P, 4, masses);
        event.Generate();

        std::vector<yap::FourVector<double> > momenta;
        for (unsigned i = 0; i < 4; ++i) {
            TLorentzVector p = *event.GetDecay(i);
            momenta.push_back(yap::FourVector<double>({p.T(), p.X(), p.Y(), p.Z()}));

            DEBUG(yap::to_string(momenta.back()));
        }

        data[iEvt].setFinalStateMomenta(momenta);
        dataTest[iEvt].setFinalStateMomenta(momenta);

    }

    LOG(INFO) << "done creating dataPoints";

    LOG(INFO) << data[0].dataSizeString();

    LOG(INFO) << "Printing data:";
    for (unsigned d = 0; d < data.points().size(); ++d) {
        LOG(INFO) << "  DataPoint " << d;
        for (auto& v : M.fourMomenta()->finalStateMomenta(data[d]))
            LOG(INFO) << yap::to_string(v);
    }

    // create data partitions
    unsigned nChains = 1;
    auto parts = yap::DataPartitionWeave::create(data, nChains);
    //auto partsTest = yap::DataPartitionWeave::create(dataTest, nChains);

    auto freeAmps = freeAmplitudes(M.initialStateParticle()->decayTrees());

    LOG(INFO) << freeAmps.size() << " free amplitudes";


    //return 0;

    //CALLGRIND_START_INSTRUMENTATION

    // do several loops over all dataPartitions
    for (unsigned i = 0; i < 100; ++i) {

        // change amplitudes
        if (gRandom->Uniform() > 0.5) {
            for (auto& a : freeAmps) {
                if (a->variableStatus() != yap::VariableStatus::fixed and gRandom->Uniform() > 0.5)
                    a->setValue(gRandom->Uniform(0.95, 1.052631579) * a->value());
            }
        }
        DEBUG("===================================================================================================================== ");

<<<<<<< HEAD
        //std::cout << "Variable status after changing:    \n";
        //M.printFlags(data.globalStatusManager());
=======
        // std::cout << "Variable status after changing:    \n";
        // M.printFlags(data.globalStatusManager());
>>>>>>> 5aa792ca

        double logA = M.sumOfLogsOfSquaredAmplitudes(parts);
        M.setParameterFlagsToUnchanged();

        LOG(INFO) << "logA = " << logA;

<<<<<<< HEAD
        //std::cout << "Variable status after calculating:    \n";
        //M.printFlags(data.globalStatusManager());
=======
        // std::cout << "Variable status after calculating:    \n";
        // M.printFlags(data.globalStatusManager());
>>>>>>> 5aa792ca

        /*if (gRandom->Uniform()>0.5) {
            double logATest = M.sumOfLogsOfSquaredAmplitudes(dataTest, partsTest);
            LOG(INFO) << "logATest = " << logATest;
            assert (logA == logATest);

            std::cout << "Variable status after calculating test:    \n";
            M.printFlags(data.globalStatusManager());

        }*/



    }

    //CALLGRIND_STOP_INSTRUMENTATION

    /*
        for (auto& a : freeAmps)
            a->setValue(0.5 * a->value());

        std::cout << "try second calculation after changing free amps! ===================================================================================================================== \n";

        D->logLikelihood(d);

        // only change some amps
        unsigned i(0);
        for (auto& a : freeAmps) {
            if (i++ % 2 == 0)
                a->setValue(1.);
        }

        std::cout << "try second calculation after changing free amps! ===================================================================================================================== \n";

        D->logLikelihood(d);

        // set to zero
        for (auto& a : freeAmps) {
            a->setValue(0.);
        }

        std::cout << "try second calculation after changing free amps! ===================================================================================================================== \n";

        D->logLikelihood(d);
    */


    LOG(INFO) << M.initialStateParticle()->printDecayTrees();

    std::cout << "alright! \n";
}<|MERGE_RESOLUTION|>--- conflicted
+++ resolved
@@ -183,26 +183,16 @@
         }
         DEBUG("===================================================================================================================== ");
 
-<<<<<<< HEAD
         //std::cout << "Variable status after changing:    \n";
         //M.printFlags(data.globalStatusManager());
-=======
-        // std::cout << "Variable status after changing:    \n";
-        // M.printFlags(data.globalStatusManager());
->>>>>>> 5aa792ca
 
         double logA = M.sumOfLogsOfSquaredAmplitudes(parts);
         M.setParameterFlagsToUnchanged();
 
         LOG(INFO) << "logA = " << logA;
 
-<<<<<<< HEAD
         //std::cout << "Variable status after calculating:    \n";
         //M.printFlags(data.globalStatusManager());
-=======
-        // std::cout << "Variable status after calculating:    \n";
-        // M.printFlags(data.globalStatusManager());
->>>>>>> 5aa792ca
 
         /*if (gRandom->Uniform()>0.5) {
             double logATest = M.sumOfLogsOfSquaredAmplitudes(dataTest, partsTest);
