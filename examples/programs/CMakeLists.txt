--- conflicted
+++ resolved
@@ -1,20 +1,13 @@
 include_directories(${YAP_SOURCE_DIR}/include)
 
-<<<<<<< HEAD
-set(PROGRAMS 
-	D4piTest 
-	D3piTest 
-	DKKpiTest)
-=======
 set(PROGRAMS
+    D3piTest
     D4piTest
-    D3piTest
     DKKpiTest)
 
 # Add the programs to the `make example` dependencies
 set(examples_depends ${examples_depends} ${PROGRAMS} PARENT_SCOPE)
 
->>>>>>> 375618ad
 foreach(program ${PROGRAMS})
     add_executable(${program} EXCLUDE_FROM_ALL ${program}.cxx)
     target_link_libraries(${program} YAP)
