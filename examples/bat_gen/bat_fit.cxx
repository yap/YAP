--- conflicted
+++ resolved
@@ -77,7 +77,6 @@
     for (const auto& b2_dtvi : Integral_.integrals())
         for (const auto& dt : b2_dtvi.second.decayTrees()) {
             DecayTrees_.push_back(dt);
-<<<<<<< HEAD
 
             std::string str = "fit_frac(" + to_string(*dt) + ")";
             std::replace(str.begin(), str.end(), '-', 'm'); // - will be omitted by BATs "safe name", and when decay channels only differ in some spin projections (-1 vs 1), the safe name would be identical
@@ -86,9 +85,6 @@
 
             AddObservable(str, 0, 1.1);
             GetObservables().Back().SetNbins(1000);
-=======
-            AddObservable("fit_frac(" + to_string(*dt->freeAmplitude()->decayChannel()) + ")", 0, 1.1);
->>>>>>> 9c286815
         }
     // }
 
