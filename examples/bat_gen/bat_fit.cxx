--- conflicted
+++ resolved
@@ -53,22 +53,6 @@
             + " M = " + yap::spin_to_string(fa->twoM());
 
         // add real parameter
-<<<<<<< HEAD
-        AddParameter("real(" + to_string(*fa) + ")",
-                     -2 * abs(fa->value()), 2 * abs(fa->value()));
-        AbsPriors_.push_back(new BCConstantPrior(0, sqrt(2) * 2 * abs(fa->value())));
-        // add imag parameter
-        AddParameter("imag(" + to_string(*fa) + ")",
-                     -2 * abs(fa->value()), 2 * abs(fa->value()));
-        ArgPriors_.push_back(new BCConstantPrior(-yap::pi(), +yap::pi()));
-
-        // add amplitude observable
-        AddObservable("amp(" + to_string(*fa) + ")",
-                     0, sqrt(2) * 2 * abs(fa->value()));
-        // add phase observable
-        AddObservable("phase(" + to_string(*fa) + ")",
-                      -180, 180);
-=======
         AddParameter("real(" + fa_name + ")", -2 * abs(fa->value()), 2 * abs(fa->value()));
         // add imag parameter
         AddParameter("imag(" + fa_name + ")", -2 * abs(fa->value()), 2 * abs(fa->value()));
@@ -80,7 +64,6 @@
         AddObservable("amp(" + fa_name + ")", 0, 2 * abs(fa->value()));
         // add phase observable
         AddObservable("arg(" + fa_name + ")", -180, 180);
->>>>>>> 31d80d6b
 
         // add free amplitude to list
         FreeAmplitudes_.push_back(fa);
