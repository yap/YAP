// ***************************************************************
// This file was created using the bat-project script.
// bat-project is part of Bayesian Analysis Toolkit (BAT).
// BAT can be downloaded from http://mpp.mpg.de/bat
// ***************************************************************

#include "dkkpi.h"

#include <BAT/BCMath.h>

#include "BreitWigner.h"
#include "Constants.h"
#include "FinalStateParticle.h"
#include "InitialStateParticle.h"
#include "make_unique.h"
#include "Parameter.h"
#include "ParticleCombination.h"
#include "ParticleFactory.h"
#include "Resonance.h"

#include "TGenPhaseSpace.h"
#include "TLorentzVector.h"

#include <complex>

// ---------------------------------------------------------
dkkpi::dkkpi(std::string name)
    : BCModel(name)
{
    yap::plainLogs(el::Level::Debug);

    yap::ParticleFactory factory((std::string)::getenv("YAPDIR") + "/evt.pdl");

    // use common radial size for all resonances
    double radialSize = 3.; // [GeV^-1]
    // use only L up to 4
    unsigned max2L(2 * 4);

    // final state particles
    auto kPlus  = factory.createFinalStateParticle(+321);
    auto kMinus = factory.createFinalStateParticle(-321);
    auto piPlus = factory.createFinalStateParticle(+211);

    // initial state particle
    D_ = factory.createInitialStateParticle(factory.pdgCode("D+"), radialSize);
    D_->setFinalStateParticles({kPlus, kMinus, piPlus});

    // phi
    auto phi = std::make_shared<yap::Resonance>(factory.quantumNumbers("phi"), 1010.e-3, "phi", radialSize, std::make_unique<yap::BreitWigner>());
    //auto phi = std::make_shared<yap::Resonance>(factory.quantumNumbers("phi"), 1310.e-3, "phi", radialSize, std::make_unique<yap::BreitWigner>());
    static_cast<yap::BreitWigner&>(phi->massShape()).width()->setValue(40e-3);
    phi->addChannels(kPlus, kMinus, max2L);

    // X_2
    auto X_2 = std::make_shared<yap::Resonance>(factory.quantumNumbers("f_2"), 1.2, "X_2", radialSize, std::make_unique<yap::BreitWigner>());
    static_cast<yap::BreitWigner&>(X_2->massShape()).width()->setValue(80e-3);
    X_2->addChannels(piPlus, kMinus, max2L);

    // Add channels to D
    //D_->addChannels(phi,      piPlus, max2L);
    D_->addChannels(X_2,      kPlus,  max2L);
    // D_->addChannels(f_2,      piPlus, max2L);
    // D_->addChannels(f_0_980,  piPlus, max2L);
    // D_->addChannels(f_0_1370, piPlus, max2L);
    // D_->addChannels(f_0_1500, piPlus, max2L);
    // D_->addChannels(sigma,    piPlus, max2L);

    // D_->addChannels(f_0_500_100,  piPlus, max2L);
    // D_->addChannels(f_0_1500_100, piPlus, max2L);

    D_->prepare();

<<<<<<< HEAD

    std::cout << "\n" << D_->particleCombinations().size() << " D symmetrizations \n";
    for (auto& pc : D_->particleCombinations())
        std::cout << std::string(*pc) << "\n";
    std::cout << "\n";

    std::cout << "\nFour momenta symmetrizations with " << D_->fourMomenta().maxSymmetrizationIndex() + 1 << " indices \n";
    for (auto& pc : D_->fourMomenta().particleCombinations())
        std::cout << std::string(*pc) << ": " << D_->fourMomenta().symmetrizationIndex(pc) << "\n";

    std::cout << "\nHelicity angles symmetrizations with " << D_->helicityAngles().maxSymmetrizationIndex() + 1 << " indices \n";
    for (auto& pc : D_->helicityAngles().particleCombinations())
        std::cout << std::string(*pc) << ": " << D_->helicityAngles().symmetrizationIndex(pc) << "\n";

    D_->printDecayChain();
    std::cout << "\n";

    D_->printSpinAmplitudes();
    D_->printDataAccessors(false);


=======
    D_->printDecayChain();
>>>>>>> ae13a0d0

    std::vector<std::shared_ptr<yap::ComplexParameter> > freeAmps = D_->freeAmplitudes();
    for (unsigned i = 0; i < freeAmps.size(); ++i)
        freeAmps[i]->setValue(yap::Complex_1);

    // unsigned i = 0;
    // freeAmps[i++]->setValue(yap::Complex_1);
    // freeAmps[i++]->setValue(yap::Complex_i);

    // freeAmps[i++]->setValue(std::polar(1.,     0.)); // rho
    // freeAmps[i++]->setValue(std::polar(2.1, -123. * TMath::Pi() / 180.)); // f_2
    // freeAmps[i++]->setValue(std::polar(1.4,   12. * TMath::Pi() / 180.)); // f_0_980
    // freeAmps[i++]->setValue(std::polar(1.3,  -21. * TMath::Pi() / 180.)); // f_0_1370
    // freeAmps[i++]->setValue(std::polar(1.1,  -44. * TMath::Pi() / 180.)); // f_0_1500
    // freeAmps[i++]->setValue(std::polar(3.7,   -3. * TMath::Pi() / 180.)); // sigma

    bool b = D_->initializeForMonteCarloGeneration(MCMCGetNChains());
    std::cout << "success = " << b << std::endl;
    std::cout << "number of data partitions = " << D_->dataPartitions().size() << std::endl;

    // initialize with random point in phasespace
    TLorentzVector P(0., 0., 0., D_->mass()->value());
    std::vector<double> masses(D_->finalStateParticles().size(), -1);
    for (unsigned i = 0; i < masses.size(); ++i)
        masses[i] = D_->finalStateParticles()[i]->mass()->value();
    TGenPhaseSpace event;
    event.SetDecay(P, masses.size(), &masses[0]);
    std::vector<yap::FourVector<double> > momenta(masses.size());
    // Generate events
    for (unsigned i = 0; i < MCMCGetNChains(); ++i) {
        event.Generate();
        for (unsigned i = 0; i < masses.size(); ++i) {
            TLorentzVector p = *event.GetDecay(i);
            momenta[i] = {p.T(), p.X(), p.Y(), p.Z()};
        }
        D_->dataSet()[i].setFinalStateFourMomenta(momenta);
        D_->fourMomenta().calculate(D_->dataSet()[i]);
    }


    DalitzAxes_ = D_->fourMomenta().getDalitzAxes({{0, 1}, {1, 2}});

    for (auto& pc : DalitzAxes_) {
        std::string axis_label = "m2_";
        for (auto& d : pc->daughters())
            axis_label += std::to_string(d->indices()[0]);
        auto mrange = D_->getMassRange(pc);
        AddParameter(axis_label, pow(mrange[0], 2), pow(mrange[1], 2));
        std::cout << "Added parameter " << axis_label
                  << " with range = [" << pow(mrange[0], 2) << ", " << pow(mrange[1], 2) << "]"
                  << std::endl;
    }

    m2_P = pow(D_->mass()->value(), 2);
    m2_a = pow(D_->finalStateParticles()[0]->mass()->value(), 2);
    m2_b = pow(D_->finalStateParticles()[1]->mass()->value(), 2);
    m2_c = pow(D_->finalStateParticles()[2]->mass()->value(), 2);

    // Define parameters here in the constructor. For example:
    // AddParameter("mu",-2,1,"#mu");
    // And set priors, if using built-in priors. For example:
    // GetParamater("mu").SetPrior(new BCPriorGaus(-1, 0.25));
}

// ---------------------------------------------------------
dkkpi::~dkkpi()
{
    // destructor
}

// ---------------------------------------------------------
double dkkpi::LogLikelihood(const std::vector<double>& parameters)
{
    // if (!std::isfinite(LogAPrioriProbability(parameters)))
    //     return -std::numeric_limits<double>::infinity();

    unsigned c = MCMCGetCurrentChain();

    DEBUG("Set mass squares to " << parameters[0] << ", " << parameters[1]);

    if (! D_->fourMomenta().setSquaredMasses(D_->dataSet()[c], DalitzAxes_, parameters)) {
        return -std::numeric_limits<double>::infinity();
    }

    DEBUG("call calculate");
    D_->calculate(D_->dataSet()[c]);

    // D_->updateGlobalCalculationStatuses();

    double L =  D_->logOfSquaredAmplitude(D_->dataSet()[c], c);
    // double L = D_->partialSumOfLogsOfSquaredAmplitudes(D_->dataPartitions()[c]);

    // D_->setParameterFlagsToUnchanged();

    DEBUG("dkkpi::LogLikelihood = " << L);

    return L;
}

// ---------------------------------------------------------
double dkkpi::LogAPrioriProbability(const std::vector<double>& parameters)
{
    double m2_ab = parameters[0];
    double m2_bc = parameters[1];

    if (m2_ab < 0 or m2_bc < 0)
        return 0;

    if (m2_b < 0)
        m2_b = m2_a;
    if (m2_c < 0)
        m2_c = m2_a;

    if (m2_ab < m2_a + m2_b + 2 * sqrt(m2_a * m2_b) or m2_ab > m2_P + m2_c - 2 * sqrt(m2_P * m2_c))
        return 0;

    double Eb = (m2_ab - m2_a + m2_b) / 2 / sqrt(m2_ab);
    double Ec = (m2_P - m2_ab - m2_c) / 2 / sqrt(m2_ab);
    double Pb = sqrt(Eb * Eb - m2_b);
    double Pc = sqrt(Ec * Ec - m2_c);

    if (fabs(m2_bc - m2_b - m2_c - 2 * Eb * Ec) <= 2 * Pb * Pc)
        return 0;

    return -std::numeric_limits<double>::infinity();
}<|MERGE_RESOLUTION|>--- conflicted
+++ resolved
@@ -70,7 +70,6 @@
 
     D_->prepare();
 
-<<<<<<< HEAD
 
     std::cout << "\n" << D_->particleCombinations().size() << " D symmetrizations \n";
     for (auto& pc : D_->particleCombinations())
@@ -91,10 +90,6 @@
     D_->printSpinAmplitudes();
     D_->printDataAccessors(false);
 
-
-=======
-    D_->printDecayChain();
->>>>>>> ae13a0d0
 
     std::vector<std::shared_ptr<yap::ComplexParameter> > freeAmps = D_->freeAmplitudes();
     for (unsigned i = 0; i < freeAmps.size(); ++i)
