--- conflicted
+++ resolved
@@ -285,11 +285,7 @@
     // store result
     totAmp->setValue(A, d, symIndex, dataPartitionIndex);
 
-<<<<<<< HEAD
-    DEBUG("DecayChannel::amplitude :: A = " << A);
-=======
     FDEBUG("return " << A);
->>>>>>> fdfd7048
 
     // and return it
     return A;
