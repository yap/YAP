#include "DecayChannel.h"
#include "Resonance.h"
#include "logging.h"

namespace yap {

//-------------------------
DecayChannel::DecayChannel(Particle* daughterA, Particle* daughterB, unsigned int L, SpinAmplitude& spinAmplitude) :
    Daughters_( {daughterA, daughterB}),
            L_(L),
            BlattWeisskopf_(this),
            SpinAmplitude_(spinAmplitude),
            FreeAmplitude_(0)
{}

//-------------------------
Amp DecayChannel::amplitude(DataPoint& d)
{
    return Amp(1);
}

//-------------------------
bool DecayChannel::consistent() const
{
    bool consistent = true;

    // check daughters
    for (Daughters::const_iterator d = Daughters_.begin(); d != Daughters_.end(); ++d)
        consistent &= (*d)->consistent();

    consistent &= BlattWeisskopf_.consistent();
    consistent &= SpinAmplitude_.consistent();

    // check size of spin amplitude quantum numbers and size of daughters
    if (SpinAmplitude_.finalQuantumNumbers().size() != Daughters_.size()) {
        LOG(ERROR) << "DecayChannel::consistent() - quantum mbumbers object and daughters object size mismatch";
        consistent = false;
    }

    // check if QuantumNumbers of SpinAmplitude objects match with Particles
    for (unsigned i = 0; i < Daughters_.size(); ++i) {
        if (SpinAmplitude_.finalQuantumNumbers()[i] != Daughters_[i]->quantumNumbers()) {
            LOG(ERROR) << "DecayChannel::consistent() - quantum numbers of " << i << " and SpinResonance don't match.";
            consistent = false;
        }
    }

    // check if BlattWeisskopf points back to this DecayChannel
    if (this != BlattWeisskopf_.decayChannel()) {
        LOG(ERROR) << "DecayChannel::consistent() - BlattWeisskopf does not point back to this DecayChannel.";
        consistent =  false;
    }


    // check angular momentum conservation laws
<<<<<<< HEAD
    unsigned char l = this->l();
    unsigned char s_P = this->parent()->quantumNumbers().J();
    unsigned char s_A = this->daughterA()->quantumNumbers().J();
    unsigned char s_B = this->daughterB()->quantumNumbers().J();

    std::cout << this->parent()->quantumNumbers();
    std::cout << "J(parent) = " << s_P << "; J(daughterA) = " << s_A << "; J(daughterB) = " << s_B << "; l = " << l << "\n";

    // check if
    // \vect{s_P} = \vect{l} + \vect{s_A} + \vect{s_B}
    bool ok = false;
    for (int l_AB = abs(s_A - s_B); l_AB <= abs(s_A + s_B); ++l_AB) {
      for (int rhs = abs(l - l_AB); rhs <= abs(l + l_AB); ++rhs) {
        if (s_P == rhs) {
          ok = true;
          break;
        }
        if (ok)
          break;
      }
    }
=======
    unsigned char l = decayAngularMomentum();
    unsigned char L_A = Daughters_[0]->quantumNumbers().J();
    unsigned char L_B = Daughters_[1]->quantumNumbers().J();
>>>>>>> eb3a01b1

    if (!ok) {
        LOG(ERROR) << "DecayChannel::consistent() - angular momentum conservation violated. " <<
            "J(parent) = " << s_P << "; J(daughterA) = " << s_A << "; J(daughterB) = " << s_B << "; l = " << l;
        consistent =  false;
    }

    // check if INITIAL QuantumNumbers of SpinAmplitude objects match with this Resonance's QuantumNumbers
    if (spinAmplitude().initialQuantumNumbers() != parent()->quantumNumbers()) {
        LOG(ERROR) << "DecayChannel::consistent() - quantum numbers of SpinAmplitude  and this channel's resonance don't match.";
        consistent =  false;
    }

    // check masses
    double finalMass = 0;
    for (Daughters::const_iterator d = Daughters_.begin(); d != Daughters_.end(); ++d)
        finalMass += (*d)->mass();
    if (finalMass > parent()->mass()) {
        LOG(ERROR) << "DecayChannel::consistent() - sum of daughter's masses is bigger than resonance mass.";
        consistent =  false;
    }

    return consistent;
}

}<|MERGE_RESOLUTION|>--- conflicted
+++ resolved
@@ -53,7 +53,6 @@
 
 
     // check angular momentum conservation laws
-<<<<<<< HEAD
     unsigned char l = this->l();
     unsigned char s_P = this->parent()->quantumNumbers().J();
     unsigned char s_A = this->daughterA()->quantumNumbers().J();
@@ -75,11 +74,6 @@
           break;
       }
     }
-=======
-    unsigned char l = decayAngularMomentum();
-    unsigned char L_A = Daughters_[0]->quantumNumbers().J();
-    unsigned char L_B = Daughters_[1]->quantumNumbers().J();
->>>>>>> eb3a01b1
 
     if (!ok) {
         LOG(ERROR) << "DecayChannel::consistent() - angular momentum conservation violated. " <<
