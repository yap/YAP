--- conflicted
+++ resolved
@@ -185,7 +185,6 @@
 }
 
 //-------------------------
-<<<<<<< HEAD
 void Model::setFinalStateMomenta(DataPoint& d, const std::vector<FourVector<double> >& P, StatusManager& sm) const
 {
     fourMomenta()->setFinalStateMomenta(d, P, sm);
@@ -195,11 +194,7 @@
         sda->calculate(d, sm);
 }
 
-//-------------------------
-const initialStateParticleMap::value_type& Model::addInitialStateParticle(std::shared_ptr<DecayingParticle> p)
-=======
 const InitialStateParticleMap::value_type& Model::addInitialStateParticle(std::shared_ptr<DecayingParticle> p)
->>>>>>> 0a8c862f
 {
     if (locked())
         throw exceptions::Exception("Model is locked and cannot be modified.", "Model::addInitialStateParticle");
@@ -401,17 +396,12 @@
     for (auto& v : pcs) {
 
         // check that all indices are in range
-<<<<<<< HEAD
-        if (std::any_of(v.begin(), v.end(), [&](const unsigned & i) {return i >= n_fsp;}))
-        throw exceptions::Exception("particle index out of range", "Model::massAxes");
-=======
         if (std::any_of(v.begin(), v.end(), std::bind(std::greater_equal<unsigned>(), std::placeholders::_1, n_fsp)))
             throw exceptions::Exception("particle index out of range", "Model::massAxes");
->>>>>>> 0a8c862f
 
         // check for duplicates
         if (std::any_of(v.begin(), v.end(), [&](unsigned i) {return std::count(v.begin(), v.end(), i) != 1;}))
-        throw exceptions::Exception("duplicate index given", "Model::massAxes");
+            throw exceptions::Exception("duplicate index given", "Model::massAxes");
 
         // get fsp ParticleCombinations
         ParticleCombinationVector pcv;
