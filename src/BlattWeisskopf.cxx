#include "BlattWeisskopf.h"

namespace yap {

//-------------------------
Amp BlattWeisskopf::amplitude(DataPoint& d)
{
    return Amp(1);
}

//-------------------------
<<<<<<< HEAD
bool BlattWeisskopf::checkConsistency() const
{
    return true;
=======
bool BlattWeisskopf::consistent() const {
  return true;
>>>>>>> feef51b9
}

}
<|MERGE_RESOLUTION|>--- conflicted
+++ resolved
@@ -9,14 +9,9 @@
 }
 
 //-------------------------
-<<<<<<< HEAD
-bool BlattWeisskopf::checkConsistency() const
+bool BlattWeisskopf::consistent() const
 {
     return true;
-=======
-bool BlattWeisskopf::consistent() const {
-  return true;
->>>>>>> feef51b9
 }
 
 }
