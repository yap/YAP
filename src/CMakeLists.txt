--- conflicted
+++ resolved
@@ -15,31 +15,22 @@
 	DecayChannel.cxx
 	DecayingParticle.cxx
 	DecayTree.cxx
-  DecayTreeVectorIntegral.cxx
+	DecayTreeVectorIntegral.cxx
 	FinalStateParticle.cxx
 	Flatte.cxx
 	FreeAmplitude.cxx
 	FourMomenta.cxx
 	HelicityAngles.cxx
 	HelicityFormalism.cxx
-<<<<<<< HEAD
 	ImportanceSampler.cxx
+	Integrator.cxx
 	MassRange.cxx
-=======
-  ImportanceSampler.cxx
-  Integrator.cxx
-  MassRange.cxx
->>>>>>> 871ba645
 	MassShape.cxx
 	MassShapeWithNominalMass.cxx
 	MeasuredBreakupMomenta.cxx
 	Model.cxx
-<<<<<<< HEAD
 	ModelIntegral.cxx
-=======
-  ModelIntegral.cxx
-  Parameter.cxx
->>>>>>> 871ba645
+	Parameter.cxx
 	ParticleCombination.cxx
 	ParticleCombinationCache.cxx
 	Particle.cxx
@@ -54,7 +45,7 @@
 	StatusManager.cxx
 	WignerD.cxx
 	ZemachFormalism.cxx
-	)
+)
 
 add_library(YAP SHARED ${YAP_SOURCES})
 
