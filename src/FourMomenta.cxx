--- conflicted
+++ resolved
@@ -201,13 +201,8 @@
     // check if we have enough masses to calculate the rest
     unsigned nUnset(0);
     unsigned iUnset(0);
-<<<<<<< HEAD
-    for (unsigned i=0; i<pairPCs.size(); ++i) {
+    for (unsigned i = 0; i < pairPCs.size(); ++i) {
         if (m(d, pairPCs[i]) < 0.) {
-=======
-    for (unsigned i = 0; i < pairPCs.size(); ++i) {
-        if (m(d, pairPCs[i]) <= 0.) {
->>>>>>> 4ba263d3
             nUnset++;
             iUnset = i;
         }
@@ -347,13 +342,10 @@
 //-------------------------
 void FourMomenta::resetMasses(DataPoint& d)
 {
-<<<<<<< HEAD
-    for (int i=0; i<=maxSymmetrizationIndex(); ++i) {
+    for (int i = 0; i <= maxSymmetrizationIndex(); ++i) {
         if (i == int(symmetrizationIndex(InitialStatePC_)))
             continue;
-=======
-    for (int i = 0; i <= maxSymmetrizationIndex(); ++i)
->>>>>>> 4ba263d3
+
         M_->setValue(-1, d, unsigned(i), 0u);
     }
 }
