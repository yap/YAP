--- conflicted
+++ resolved
@@ -29,32 +29,9 @@
     InitialStatePC_ = nullptr;
     for (auto& kv : symmetrizationIndices())
         if (kv.first->indices().size() == fsp) {
-<<<<<<< HEAD
-            InitialStateIndex_ = kv.second;
-
-            // set fsp masses
-            FinalStateParticleM_.resize(fsp);
-
-            for (ParticleIndex i : kv.first->indices()) {
-                for (auto& fsp : initialStateParticle()->finalStateParticles()) {
-                    bool found(false);
-                    for (auto& pc : fsp->particleCombinations()) {
-                        ParticleIndex ii = pc->indices().at(0);
-
-                        if (i == ii) {
-                            FinalStateParticleM_[i] = fsp->mass();
-
-                            DEBUG("set mass for fsp " << unsigned(i) << " to " << fsp->mass()->value());
-
-                            found = true;
-                            break;
-                        }
-                    }
-=======
             InitialStatePC_ = kv.first;
             break;
         }
->>>>>>> 3969d57d
 
     if (!InitialStatePC_)
         LOG(ERROR) << "FourMomenta::findInitialStateParticle() - could not find InitialStateParticle.";
